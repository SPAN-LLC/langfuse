import Header from "~/components/layouts/header";

import {
  DataGrid,
  type GridRowsProp,
  type GridColDef,
  type GridRowParams,
  GridToolbar,
  type GridFilterItem,
  type GridFilterOperator,
  type GridFilterInputValueProps,
  SUBMIT_FILTER_STROKE_TIME,
  type GridFilterModel,
} from "@mui/x-data-grid";
import { api } from "~/utils/api";
import { useRouter } from "next/router";
<<<<<<< HEAD
import {
  Tabs,
  TabsContent,
  TabsList,
  TabsTrigger,
} from "../components/ui/tabs";
import { type RouterOutput } from "../utils/types";
import { Button } from "../components/ui/button";
import Link from "next/link";
import { ArrowUpRight } from "lucide-react";
import ObservationDisplay from "../components/observationDisplay";
=======
import { type TextFieldProps, TextField, Box } from "@mui/material";
import React from "react";
import { type inferRouterInputs } from "@trpc/server";
import { type AppRouter } from "../server/api/root";
import { FontAwesomeIcon } from "@fortawesome/react-fontawesome";
import { faSpinner } from "@fortawesome/free-solid-svg-icons";

function InputKeyValue(props: GridFilterInputValueProps) {
  const { item, applyValue, focusElementRef = null } = props;

  const filterTimeout = React.useRef<any>();
  const [filterValueState, setFilterValueState] = React.useState<
    [string, string]
  >(item.value ?? "");

  const [applying, setIsApplying] = React.useState(false);

  React.useEffect(() => {
    return () => {
      clearTimeout(filterTimeout.current);
    };
  }, []);

  React.useEffect(() => {
    const itemValue = item.value ?? [undefined, undefined];
    setFilterValueState(itemValue);
  }, [item.value]);

  const updateFilterValue = (key: string, value: string) => {
    clearTimeout(filterTimeout.current);
    setFilterValueState([key, value]);

    setIsApplying(true);
    filterTimeout.current = setTimeout(() => {
      setIsApplying(false);
      applyValue({ ...item, value: [key, value] });
    }, SUBMIT_FILTER_STROKE_TIME);
  };

  const handleUpperFilterChange: TextFieldProps["onChange"] = (event) => {
    const newUpperBound = event.target.value;
    updateFilterValue(filterValueState[0], newUpperBound);
  };
  const handleLowerFilterChange: TextFieldProps["onChange"] = (event) => {
    const newLowerBound = event.target.value;
    updateFilterValue(newLowerBound, filterValueState[1]);
  };

  return (
    <Box
      sx={{
        display: "inline-flex",
        flexDirection: "row",
        alignItems: "end",
        height: 48,
        pl: "20px",
      }}
    >
      <TextField
        name="lower-bound-input"
        placeholder="Key"
        label="key"
        variant="standard"
        value={String(filterValueState[0])}
        onChange={handleLowerFilterChange}
        type="string"
        inputRef={focusElementRef}
        sx={{ mr: 2 }}
      />
      <TextField
        name="upper-bound-input"
        placeholder="Value"
        label="value"
        variant="standard"
        value={String(filterValueState[1])}
        onChange={handleUpperFilterChange}
        type="string"
        InputProps={
          applying
            ? {
                endAdornment: <FontAwesomeIcon icon={faSpinner} />,
              }
            : {}
        }
      />
    </Box>
  );
}
>>>>>>> 262d106b

interface TraceRowData {
  id: string;
}

<<<<<<< HEAD
=======
type RouterInput = inferRouterInputs<AppRouter>;

type TraceFilterInput = RouterInput["traces"]["all"];

>>>>>>> 262d106b
export default function Traces() {
  const [queryOptions, setQueryOptions] = React.useState<TraceFilterInput>({
    attributes: {},
  });

  const traces = api.traces.all.useQuery(queryOptions, {
    refetchInterval: 2000,
  });
  const router = useRouter();

  const quantityOnlyOperators: GridFilterOperator[] = [
    {
      label: "Key-Value",
      value: "key-value",
      getApplyFilterFn: (filterItem: GridFilterItem) => {
        if (!Array.isArray(filterItem.value) || filterItem.value.length !== 2) {
          return null;
        }
        if (filterItem.value[0] == null || filterItem.value[1] == null) {
          return null;
        }

        return ({ value }) => {
          const jsonObj = JSON.parse(value);

          return (
            value !== null &&
            jsonObj[filterItem.value[0]] !== undefined &&
            jsonObj[filterItem.value[0]] === filterItem.value[1]
          );
        };
      },
      InputComponent: InputKeyValue,
    },
  ];

  const [filterModel, setFilterModel] = React.useState<GridFilterModel>({
    items: [
      {
        id: 1,
        field: "attributes",
        value: ["id", "abcd"],
        operator: "key-value",
      },
    ],
  });

  const columns: GridColDef[] = [
    {
      field: "id",
      type: "actions",
      headerName: "ID",
      width: 100,
      getActions: (params: GridRowParams<TraceRowData>) => [
        <button
          key="openTrace"
          className="rounded bg-indigo-50 px-2 py-1 text-xs font-semibold text-indigo-600 shadow-sm hover:bg-indigo-100"
          onClick={() => void router.push(`/traces/${params.row.id}`)}
        >
          ...{lastCharacters(params.row.id, 7)}
        </button>,
      ],
    },
    {
      field: "timestamp",
      type: "dateTime",
      headerName: "Timestamp",
      width: 170,
    },
    { field: "name", headerName: "Name", minWidth: 200 },
    { field: "status", headerName: "Status", minWidth: 100 },
    {
      field: "statusMessage",
      headerName: "Status Message",
      width: 200,
    },
    {
      field: "attributes",
      headerName: "Attributes",
      flex: 1,
      filterOperators: quantityOnlyOperators,
    },
    {
      field: "scores",
      headerName: "Scores",
      flex: 1,
    },
  ];

  const onFilterChange = React.useCallback((filterModel: GridFilterModel) => {
    console.log("hello", filterModel);

    let filterOptions: TraceFilterInput = { attributes: {} };

    filterModel.items.forEach((item) => {
      if (item.operator === "key-value") {
        if (!Array.isArray(item.value) || item.value.length !== 2) {
          return null;
        }
        if (item.value[0] == null || item.value[1] == null) {
          return null;
        }

        filterOptions = {
          attributes: {
            path: [item.value[0]],
            equals: item.value[1] as string,
          },
        };
      }
      console.log("filterOptions", filterOptions);
      setFilterModel(filterModel);
    });

    setQueryOptions(filterOptions);
  }, []);

  const rows: GridRowsProp = traces.isSuccess
    ? traces.data.map((trace) => ({
        id: trace.id,
        timestamp: trace.timestamp,
        name: trace.name,
        status: trace.status,
        statusMessage: trace.statusMessage,
        attributes: JSON.stringify(trace.attributes),
        scores: trace.scores
          .map((score) => `${score.name}: ${score.value}`)
          .join("; "),
      }))
    : [];

  return (
    <>
      <Header title="Traces" live />
<<<<<<< HEAD
      <Tabs defaultValue="table">
        <TabsList>
          <TabsTrigger value="table">Table</TabsTrigger>
          <TabsTrigger value="sidebyside">Side-by-side</TabsTrigger>
        </TabsList>
        <TabsContent value="table">
          <DataGrid
            rows={rows}
            columns={columns}
            slots={{ toolbar: GridToolbar }}
            loading={traces.isLoading}
            autoHeight
          />
        </TabsContent>
        <TabsContent value="sidebyside">
          <div className="relative flex max-w-full flex-row gap-2 overflow-x-scroll pb-3">
            {traces.data?.map((trace) => (
              <Single key={trace.id} trace={trace} />
            ))}
            {traces.data?.map((trace) => (
              <Single key={trace.id} trace={trace} />
            ))}
            {traces.data?.map((trace) => (
              <Single key={trace.id} trace={trace} />
            ))}
            {traces.data?.map((trace) => (
              <Single key={trace.id} trace={trace} />
            ))}
          </div>
        </TabsContent>
      </Tabs>
=======
      <DataGrid
        rows={rows}
        columns={columns}
        slots={{ toolbar: GridToolbar }}
        loading={traces.isLoading}
        filterModel={filterModel}
        filterMode="server"
        onFilterModelChange={onFilterChange}
      />
>>>>>>> 262d106b
    </>
  );
}

function lastCharacters(str: string, n: number) {
  return str.substring(str.length - n);
}

const Single = (props: { trace: RouterOutput["traces"]["all"][number] }) => {
  const { trace } = props;

  if (trace.nestedObservation)
    return (
      <div className="w-[550px] flex-none rounded-md border px-3">
        <div className="mt-4 font-bold">Trace</div>
        <Button variant="ghost" size="sm" asChild>
          <Link href={`/traces/${trace.id}`}>
            {trace.id}
            <ArrowUpRight className="ml-2 h-4 w-4" />
          </Link>
        </Button>
        <div className="mt-4 text-sm font-bold">Timestamp</div>
        <div>{trace.timestamp.toLocaleString()}</div>
        <div className="mt-4 text-sm font-bold">Name</div>
        <div>{trace.name}</div>
        <div className="mt-4 text-sm font-bold">Observations:</div>
        <ObservationDisplay key={trace.id} obs={trace.nestedObservation} />
      </div>
    );
  else return null;
};<|MERGE_RESOLUTION|>--- conflicted
+++ resolved
@@ -14,7 +14,6 @@
 } from "@mui/x-data-grid";
 import { api } from "~/utils/api";
 import { useRouter } from "next/router";
-<<<<<<< HEAD
 import {
   Tabs,
   TabsContent,
@@ -26,7 +25,6 @@
 import Link from "next/link";
 import { ArrowUpRight } from "lucide-react";
 import ObservationDisplay from "../components/observationDisplay";
-=======
 import { type TextFieldProps, TextField, Box } from "@mui/material";
 import React from "react";
 import { type inferRouterInputs } from "@trpc/server";
@@ -115,19 +113,15 @@
     </Box>
   );
 }
->>>>>>> 262d106b
 
 interface TraceRowData {
   id: string;
 }
 
-<<<<<<< HEAD
-=======
 type RouterInput = inferRouterInputs<AppRouter>;
 
 type TraceFilterInput = RouterInput["traces"]["all"];
 
->>>>>>> 262d106b
 export default function Traces() {
   const [queryOptions, setQueryOptions] = React.useState<TraceFilterInput>({
     attributes: {},
@@ -262,7 +256,6 @@
   return (
     <>
       <Header title="Traces" live />
-<<<<<<< HEAD
       <Tabs defaultValue="table">
         <TabsList>
           <TabsTrigger value="table">Table</TabsTrigger>
@@ -274,6 +267,9 @@
             columns={columns}
             slots={{ toolbar: GridToolbar }}
             loading={traces.isLoading}
+            filterModel={filterModel}
+            filterMode="server"
+            onFilterModelChange={onFilterChange}
             autoHeight
           />
         </TabsContent>
@@ -294,17 +290,6 @@
           </div>
         </TabsContent>
       </Tabs>
-=======
-      <DataGrid
-        rows={rows}
-        columns={columns}
-        slots={{ toolbar: GridToolbar }}
-        loading={traces.isLoading}
-        filterModel={filterModel}
-        filterMode="server"
-        onFilterModelChange={onFilterChange}
-      />
->>>>>>> 262d106b
     </>
   );
 }
