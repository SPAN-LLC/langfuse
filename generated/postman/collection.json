{
  "info": {
    "name": "Langfuse",
    "schema": "https://schema.getpostman.com/json/collection/v2.1.0/collection.json",
    "description": null
  },
  "variable": [
    {
      "key": "baseUrl",
      "value": "",
      "type": "string"
    },
    {
      "key": "username",
      "value": "",
      "type": "string"
    },
    {
      "key": "password",
      "value": "",
      "type": "string"
    }
  ],
  "auth": {
    "type": "basic",
    "basic": [
      {
        "key": "username",
        "value": "{{username}}",
        "type": "string"
      },
      {
        "key": "password",
        "value": "{{password}}",
        "type": "string"
      }
    ]
  },
  "item": [
    {
      "_type": "container",
      "description": null,
      "name": "Dataset Items",
      "item": [
        {
          "_type": "endpoint",
          "name": "Create",
          "request": {
            "description": "Create a dataset item, upserts on id",
            "url": {
              "raw": "{{baseUrl}}/api/public/dataset-items",
              "host": [
                "{{baseUrl}}"
              ],
              "path": [
                "api",
                "public",
                "dataset-items"
              ],
              "query": [],
              "variable": []
            },
            "header": [],
            "method": "POST",
            "auth": null,
            "body": {
              "mode": "raw",
              "raw": "{\n    \"datasetName\": \"example\",\n    \"input\": \"UNKNOWN\",\n    \"expectedOutput\": \"UNKNOWN\",\n    \"id\": \"example\"\n}",
              "options": {
                "raw": {
                  "language": "json"
                }
              }
            }
          },
          "response": []
        },
        {
          "_type": "endpoint",
          "name": "Get",
          "request": {
            "description": "Get a specific dataset item",
            "url": {
              "raw": "{{baseUrl}}/api/public/dataset-items/:id",
              "host": [
                "{{baseUrl}}"
              ],
              "path": [
                "api",
                "public",
                "dataset-items",
                ":id"
              ],
              "query": [],
              "variable": [
                {
                  "key": "id",
                  "value": "",
                  "description": null
                }
              ]
            },
            "header": [],
            "method": "GET",
            "auth": null,
            "body": null
          },
          "response": []
        }
      ]
    },
    {
      "_type": "container",
      "description": null,
      "name": "Dataset Run Items",
      "item": [
        {
          "_type": "endpoint",
          "name": "Create",
          "request": {
            "description": "Create a dataset run item",
            "url": {
              "raw": "{{baseUrl}}/api/public/dataset-run-items",
              "host": [
                "{{baseUrl}}"
              ],
              "path": [
                "api",
                "public",
                "dataset-run-items"
              ],
              "query": [],
              "variable": []
            },
            "header": [],
            "method": "POST",
            "auth": null,
            "body": {
              "mode": "raw",
              "raw": "{\n    \"runName\": \"example\",\n    \"datasetItemId\": \"example\",\n    \"observationId\": \"example\"\n}",
              "options": {
                "raw": {
                  "language": "json"
                }
              }
            }
          },
          "response": []
        }
      ]
    },
    {
      "_type": "container",
      "description": null,
      "name": "Datasets",
      "item": [
        {
          "_type": "endpoint",
          "name": "Get",
          "request": {
            "description": "Get a dataset and its items",
            "url": {
              "raw": "{{baseUrl}}/api/public/datasets/:datasetName",
              "host": [
                "{{baseUrl}}"
              ],
              "path": [
                "api",
                "public",
                "datasets",
                ":datasetName"
              ],
              "query": [],
              "variable": [
                {
                  "key": "datasetName",
                  "value": "",
                  "description": null
                }
              ]
            },
            "header": [],
            "method": "GET",
            "auth": null,
            "body": null
          },
          "response": []
        },
        {
          "_type": "endpoint",
          "name": "Create",
          "request": {
            "description": "Create a dataset",
            "url": {
              "raw": "{{baseUrl}}/api/public/datasets",
              "host": [
                "{{baseUrl}}"
              ],
              "path": [
                "api",
                "public",
                "datasets"
              ],
              "query": [],
              "variable": []
            },
            "header": [],
            "method": "POST",
            "auth": null,
            "body": {
              "mode": "raw",
              "raw": "{\n    \"name\": \"example\"\n}",
              "options": {
                "raw": {
                  "language": "json"
                }
              }
            }
          },
          "response": []
        },
        {
          "_type": "endpoint",
          "name": "Get Runs",
          "request": {
            "description": "Get a dataset run and its items",
            "url": {
              "raw": "{{baseUrl}}/api/public/datasets/:datasetName/runs/:runName",
              "host": [
                "{{baseUrl}}"
              ],
              "path": [
                "api",
                "public",
                "datasets",
                ":datasetName",
                "runs",
                ":runName"
              ],
              "query": [],
              "variable": [
                {
                  "key": "datasetName",
                  "value": "",
                  "description": null
                },
                {
                  "key": "runName",
                  "value": "",
                  "description": null
                }
              ]
            },
            "header": [],
            "method": "GET",
            "auth": null,
            "body": null
          },
          "response": []
        }
      ]
    },
    {
      "_type": "container",
      "description": null,
      "name": "Health",
      "item": [
        {
          "_type": "endpoint",
          "name": "Health",
          "request": {
            "description": "Check health of API and database",
            "url": {
              "raw": "{{baseUrl}}/api/public/health",
              "host": [
                "{{baseUrl}}"
              ],
              "path": [
                "api",
                "public",
                "health"
              ],
              "query": [],
              "variable": []
            },
            "header": [],
            "method": "GET",
            "auth": null,
            "body": null
          },
          "response": []
        }
      ]
    },
    {
      "_type": "container",
      "description": null,
      "name": "Ingestion",
      "item": [
        {
          "_type": "endpoint",
          "name": "Batch",
          "request": {
            "description": "Ingest multiple events to Langfuse",
            "url": {
              "raw": "{{baseUrl}}/api/public/ingestion",
              "host": [
                "{{baseUrl}}"
              ],
              "path": [
                "api",
                "public",
                "ingestion"
              ],
              "query": [],
              "variable": []
            },
            "header": [],
            "method": "POST",
            "auth": null,
            "body": {
              "mode": "raw",
              "raw": "{\n    \"batch\": [\n        {\n            \"type\": \"trace-create\",\n            \"id\": \"example\",\n            \"timestamp\": \"example\",\n            \"body\": {\n                \"id\": \"example\",\n                \"timestamp\": \"1994-11-05T13:15:30Z\",\n                \"name\": \"example\",\n                \"input\": \"UNKNOWN\",\n                \"output\": \"UNKNOWN\",\n                \"sessionId\": \"example\",\n                \"release\": \"example\",\n                \"version\": \"example\",\n                \"userId\": \"example\",\n                \"metadata\": \"UNKNOWN\",\n                \"public\": true\n            }\n        }\n    ]\n}",
              "options": {
                "raw": {
                  "language": "json"
                }
              }
            }
          },
          "response": []
        }
      ]
    },
    {
      "_type": "container",
      "description": null,
      "name": "Observations",
      "item": [
        {
          "_type": "endpoint",
          "name": "Get",
          "request": {
            "description": "Get a specific observation",
            "url": {
              "raw": "{{baseUrl}}/api/public/observations/:observationId",
              "host": [
                "{{baseUrl}}"
              ],
              "path": [
                "api",
                "public",
                "observations",
                ":observationId"
              ],
              "query": [],
              "variable": [
                {
                  "key": "observationId",
                  "value": "",
                  "description": "The unique langfuse identifier of an observation, can be an event, span or generation"
                }
              ]
            },
            "header": [],
            "method": "GET",
            "auth": null,
            "body": null
          },
          "response": []
        },
        {
          "_type": "endpoint",
          "name": "Get Many",
          "request": {
            "description": "Get a list of observations",
            "url": {
              "raw": "{{baseUrl}}/api/public/observations?page=&limit=&name=&userId=&type=&traceId=&parentObservationId=",
              "host": [
                "{{baseUrl}}"
              ],
              "path": [
                "api",
                "public",
                "observations"
              ],
              "query": [
                {
                  "key": "page",
                  "value": "",
                  "description": null
                },
                {
                  "key": "limit",
                  "value": "",
                  "description": null
                },
                {
                  "key": "name",
                  "value": "",
                  "description": null
                },
                {
                  "key": "userId",
                  "value": "",
                  "description": null
                },
                {
                  "key": "type",
                  "value": "",
                  "description": null
                },
                {
                  "key": "traceId",
                  "value": "",
                  "description": null
                },
                {
                  "key": "parentObservationId",
                  "value": "",
                  "description": null
                }
              ],
              "variable": []
            },
            "header": [],
            "method": "GET",
            "auth": null,
            "body": null
          },
          "response": []
        }
      ]
    },
    {
      "_type": "container",
      "description": null,
      "name": "Projects",
      "item": [
        {
          "_type": "endpoint",
          "name": "Get",
          "request": {
            "description": null,
            "url": {
              "raw": "{{baseUrl}}/api/public/projects",
              "host": [
                "{{baseUrl}}"
              ],
              "path": [
                "api",
                "public",
                "projects"
              ],
              "query": [],
              "variable": []
            },
            "header": [],
            "method": "GET",
            "auth": null,
            "body": null
          },
          "response": []
        }
      ]
    },
    {
      "_type": "container",
      "description": null,
      "name": "Score",
      "item": [
        {
          "_type": "endpoint",
          "name": "Create",
          "request": {
            "description": "Add a score to the database, upserts on id",
            "url": {
              "raw": "{{baseUrl}}/api/public/scores",
              "host": [
                "{{baseUrl}}"
              ],
              "path": [
                "api",
                "public",
                "scores"
              ],
              "query": [],
              "variable": []
            },
            "header": [],
            "method": "POST",
            "auth": null,
            "body": {
              "mode": "raw",
              "raw": "{\n    \"id\": \"example\",\n    \"traceId\": \"example\",\n    \"name\": \"example\",\n    \"value\": 0,\n    \"observationId\": \"example\",\n    \"comment\": \"example\"\n}",
              "options": {
                "raw": {
                  "language": "json"
                }
              }
            }
          },
          "response": []
        },
        {
          "_type": "endpoint",
          "name": "Get",
          "request": {
            "description": "Get scores",
            "url": {
              "raw": "{{baseUrl}}/api/public/scores?page=&limit=&userId=&name=",
              "host": [
                "{{baseUrl}}"
              ],
              "path": [
                "api",
                "public",
                "scores"
              ],
              "query": [
                {
                  "key": "page",
                  "value": "",
                  "description": null
                },
                {
                  "key": "limit",
                  "value": "",
                  "description": null
                },
                {
                  "key": "userId",
                  "value": "",
                  "description": null
                },
                {
                  "key": "name",
                  "value": "",
                  "description": null
                }
              ],
              "variable": []
            },
            "header": [],
            "method": "GET",
            "auth": null,
            "body": null
          },
          "response": []
        }
      ]
    },
    {
      "_type": "container",
      "description": null,
<<<<<<< HEAD
=======
      "name": "Sessions",
      "item": [
        {
          "_type": "endpoint",
          "name": "Get",
          "request": {
            "description": "Get a session",
            "url": {
              "raw": "{{baseUrl}}/api/public/sessions/:sessionId",
              "host": [
                "{{baseUrl}}"
              ],
              "path": [
                "api",
                "public",
                "sessions",
                ":sessionId"
              ],
              "query": [],
              "variable": [
                {
                  "key": "sessionId",
                  "value": "",
                  "description": "The unique id of a session"
                }
              ]
            },
            "header": [],
            "method": "GET",
            "auth": null,
            "body": null
          },
          "response": []
        }
      ]
    },
    {
      "_type": "container",
      "description": null,
      "name": "Span",
      "item": [
        {
          "_type": "endpoint",
          "name": "Create",
          "request": {
            "description": "Add a span to the database",
            "url": {
              "raw": "{{baseUrl}}/api/public/spans",
              "host": [
                "{{baseUrl}}"
              ],
              "path": [
                "api",
                "public",
                "spans"
              ],
              "query": [],
              "variable": []
            },
            "header": [],
            "method": "POST",
            "auth": null,
            "body": {
              "mode": "raw",
              "raw": "{\n    \"endTime\": \"1994-11-05T13:15:30Z\",\n    \"id\": \"example\",\n    \"traceId\": \"example\",\n    \"name\": \"example\",\n    \"startTime\": \"1994-11-05T13:15:30Z\",\n    \"metadata\": \"UNKNOWN\",\n    \"input\": \"UNKNOWN\",\n    \"output\": \"UNKNOWN\",\n    \"level\": \"DEBUG\",\n    \"statusMessage\": \"example\",\n    \"parentObservationId\": \"example\",\n    \"version\": \"example\"\n}",
              "options": {
                "raw": {
                  "language": "json"
                }
              }
            }
          },
          "response": []
        },
        {
          "_type": "endpoint",
          "name": "Update",
          "request": {
            "description": "Update a span to the database",
            "url": {
              "raw": "{{baseUrl}}/api/public/spans",
              "host": [
                "{{baseUrl}}"
              ],
              "path": [
                "api",
                "public",
                "spans"
              ],
              "query": [],
              "variable": []
            },
            "header": [],
            "method": "PATCH",
            "auth": null,
            "body": {
              "mode": "raw",
              "raw": "{\n    \"spanId\": \"example\",\n    \"traceId\": \"example\",\n    \"startTime\": \"1994-11-05T13:15:30Z\",\n    \"endTime\": \"1994-11-05T13:15:30Z\",\n    \"name\": \"example\",\n    \"metadata\": \"UNKNOWN\",\n    \"input\": \"UNKNOWN\",\n    \"output\": \"UNKNOWN\",\n    \"level\": \"DEBUG\",\n    \"version\": \"example\",\n    \"statusMessage\": \"example\"\n}",
              "options": {
                "raw": {
                  "language": "json"
                }
              }
            }
          },
          "response": []
        }
      ]
    },
    {
      "_type": "container",
      "description": null,
>>>>>>> 6274cc44
      "name": "Trace",
      "item": [
        {
          "_type": "endpoint",
<<<<<<< HEAD
=======
          "name": "Create",
          "request": {
            "description": "Add a trace to the database",
            "url": {
              "raw": "{{baseUrl}}/api/public/traces",
              "host": [
                "{{baseUrl}}"
              ],
              "path": [
                "api",
                "public",
                "traces"
              ],
              "query": [],
              "variable": []
            },
            "header": [],
            "method": "POST",
            "auth": null,
            "body": {
              "mode": "raw",
              "raw": "{\n    \"id\": \"example\",\n    \"name\": \"example\",\n    \"userId\": \"example\",\n    \"externalId\": \"example\",\n    \"input\": \"UNKNOWN\",\n    \"output\": \"UNKNOWN\",\n    \"sessionId\": \"example\",\n    \"release\": \"example\",\n    \"version\": \"example\",\n    \"metadata\": \"UNKNOWN\",\n    \"public\": true\n}",
              "options": {
                "raw": {
                  "language": "json"
                }
              }
            }
          },
          "response": []
        },
        {
          "_type": "endpoint",
>>>>>>> 6274cc44
          "name": "Get",
          "request": {
            "description": "Get a specific trace",
            "url": {
              "raw": "{{baseUrl}}/api/public/traces/:traceId",
              "host": [
                "{{baseUrl}}"
              ],
              "path": [
                "api",
                "public",
                "traces",
                ":traceId"
              ],
              "query": [],
              "variable": [
                {
                  "key": "traceId",
                  "value": "",
                  "description": "The unique langfuse identifier of a trace"
                }
              ]
            },
            "header": [],
            "method": "GET",
            "auth": null,
            "body": null
          },
          "response": []
        },
        {
          "_type": "endpoint",
          "name": "List",
          "request": {
            "description": "Get list of traces",
            "url": {
              "raw": "{{baseUrl}}/api/public/traces?page=&limit=&userId=&name=",
              "host": [
                "{{baseUrl}}"
              ],
              "path": [
                "api",
                "public",
                "traces"
              ],
              "query": [
                {
                  "key": "page",
                  "value": "",
                  "description": null
                },
                {
                  "key": "limit",
                  "value": "",
                  "description": null
                },
                {
                  "key": "userId",
                  "value": "",
                  "description": null
                },
                {
                  "key": "name",
                  "value": "",
                  "description": null
                }
              ],
              "variable": []
            },
            "header": [],
            "method": "GET",
            "auth": null,
            "body": null
          },
          "response": []
        }
      ]
    }
  ]
}<|MERGE_RESOLUTION|>--- conflicted
+++ resolved
@@ -49,14 +49,8 @@
             "description": "Create a dataset item, upserts on id",
             "url": {
               "raw": "{{baseUrl}}/api/public/dataset-items",
-              "host": [
-                "{{baseUrl}}"
-              ],
-              "path": [
-                "api",
-                "public",
-                "dataset-items"
-              ],
+              "host": ["{{baseUrl}}"],
+              "path": ["api", "public", "dataset-items"],
               "query": [],
               "variable": []
             },
@@ -82,15 +76,8 @@
             "description": "Get a specific dataset item",
             "url": {
               "raw": "{{baseUrl}}/api/public/dataset-items/:id",
-              "host": [
-                "{{baseUrl}}"
-              ],
-              "path": [
-                "api",
-                "public",
-                "dataset-items",
-                ":id"
-              ],
+              "host": ["{{baseUrl}}"],
+              "path": ["api", "public", "dataset-items", ":id"],
               "query": [],
               "variable": [
                 {
@@ -121,14 +108,8 @@
             "description": "Create a dataset run item",
             "url": {
               "raw": "{{baseUrl}}/api/public/dataset-run-items",
-              "host": [
-                "{{baseUrl}}"
-              ],
-              "path": [
-                "api",
-                "public",
-                "dataset-run-items"
-              ],
+              "host": ["{{baseUrl}}"],
+              "path": ["api", "public", "dataset-run-items"],
               "query": [],
               "variable": []
             },
@@ -161,15 +142,8 @@
             "description": "Get a dataset and its items",
             "url": {
               "raw": "{{baseUrl}}/api/public/datasets/:datasetName",
-              "host": [
-                "{{baseUrl}}"
-              ],
-              "path": [
-                "api",
-                "public",
-                "datasets",
-                ":datasetName"
-              ],
+              "host": ["{{baseUrl}}"],
+              "path": ["api", "public", "datasets", ":datasetName"],
               "query": [],
               "variable": [
                 {
@@ -193,14 +167,8 @@
             "description": "Create a dataset",
             "url": {
               "raw": "{{baseUrl}}/api/public/datasets",
-              "host": [
-                "{{baseUrl}}"
-              ],
-              "path": [
-                "api",
-                "public",
-                "datasets"
-              ],
+              "host": ["{{baseUrl}}"],
+              "path": ["api", "public", "datasets"],
               "query": [],
               "variable": []
             },
@@ -226,9 +194,7 @@
             "description": "Get a dataset run and its items",
             "url": {
               "raw": "{{baseUrl}}/api/public/datasets/:datasetName/runs/:runName",
-              "host": [
-                "{{baseUrl}}"
-              ],
+              "host": ["{{baseUrl}}"],
               "path": [
                 "api",
                 "public",
@@ -272,46 +238,287 @@
             "description": "Check health of API and database",
             "url": {
               "raw": "{{baseUrl}}/api/public/health",
-              "host": [
-                "{{baseUrl}}"
+              "host": ["{{baseUrl}}"],
+              "path": ["api", "public", "health"],
+              "query": [],
+              "variable": []
+            },
+            "header": [],
+            "method": "GET",
+            "auth": null,
+            "body": null
+          },
+          "response": []
+        }
+      ]
+    },
+    {
+      "_type": "container",
+      "description": null,
+      "name": "Ingestion",
+      "item": [
+        {
+          "_type": "endpoint",
+          "name": "Batch",
+          "request": {
+            "description": "Ingest multiple events to Langfuse",
+            "url": {
+              "raw": "{{baseUrl}}/api/public/ingestion",
+              "host": ["{{baseUrl}}"],
+              "path": ["api", "public", "ingestion"],
+              "query": [],
+              "variable": []
+            },
+            "header": [],
+            "method": "POST",
+            "auth": null,
+            "body": {
+              "mode": "raw",
+              "raw": "{\n    \"batch\": [\n        {\n            \"type\": \"trace-create\",\n            \"id\": \"example\",\n            \"timestamp\": \"example\",\n            \"body\": {\n                \"id\": \"example\",\n                \"timestamp\": \"1994-11-05T13:15:30Z\",\n                \"name\": \"example\",\n                \"input\": \"UNKNOWN\",\n                \"output\": \"UNKNOWN\",\n                \"sessionId\": \"example\",\n                \"release\": \"example\",\n                \"version\": \"example\",\n                \"userId\": \"example\",\n                \"metadata\": \"UNKNOWN\",\n                \"public\": true\n            }\n        }\n    ]\n}",
+              "options": {
+                "raw": {
+                  "language": "json"
+                }
+              }
+            }
+          },
+          "response": []
+        }
+      ]
+    },
+    {
+      "_type": "container",
+      "description": null,
+      "name": "Observations",
+      "item": [
+        {
+          "_type": "endpoint",
+          "name": "Get",
+          "request": {
+            "description": "Get a specific observation",
+            "url": {
+              "raw": "{{baseUrl}}/api/public/observations/:observationId",
+              "host": ["{{baseUrl}}"],
+              "path": ["api", "public", "observations", ":observationId"],
+              "query": [],
+              "variable": [
+                {
+                  "key": "observationId",
+                  "value": "",
+                  "description": "The unique langfuse identifier of an observation, can be an event, span or generation"
+                }
+              ]
+            },
+            "header": [],
+            "method": "GET",
+            "auth": null,
+            "body": null
+          },
+          "response": []
+        },
+        {
+          "_type": "endpoint",
+          "name": "Get Many",
+          "request": {
+            "description": "Get a list of observations",
+            "url": {
+              "raw": "{{baseUrl}}/api/public/observations?page=&limit=&name=&userId=&type=&traceId=&parentObservationId=",
+              "host": ["{{baseUrl}}"],
+              "path": ["api", "public", "observations"],
+              "query": [
+                {
+                  "key": "page",
+                  "value": "",
+                  "description": null
+                },
+                {
+                  "key": "limit",
+                  "value": "",
+                  "description": null
+                },
+                {
+                  "key": "name",
+                  "value": "",
+                  "description": null
+                },
+                {
+                  "key": "userId",
+                  "value": "",
+                  "description": null
+                },
+                {
+                  "key": "type",
+                  "value": "",
+                  "description": null
+                },
+                {
+                  "key": "traceId",
+                  "value": "",
+                  "description": null
+                },
+                {
+                  "key": "parentObservationId",
+                  "value": "",
+                  "description": null
+                }
               ],
-              "path": [
-                "api",
-                "public",
-                "health"
+              "variable": []
+            },
+            "header": [],
+            "method": "GET",
+            "auth": null,
+            "body": null
+          },
+          "response": []
+        }
+      ]
+    },
+    {
+      "_type": "container",
+      "description": null,
+      "name": "Projects",
+      "item": [
+        {
+          "_type": "endpoint",
+          "name": "Get",
+          "request": {
+            "description": null,
+            "url": {
+              "raw": "{{baseUrl}}/api/public/projects",
+              "host": ["{{baseUrl}}"],
+              "path": ["api", "public", "projects"],
+              "query": [],
+              "variable": []
+            },
+            "header": [],
+            "method": "GET",
+            "auth": null,
+            "body": null
+          },
+          "response": []
+        }
+      ]
+    },
+    {
+      "_type": "container",
+      "description": null,
+      "name": "Score",
+      "item": [
+        {
+          "_type": "endpoint",
+          "name": "Create",
+          "request": {
+            "description": "Add a score to the database, upserts on id",
+            "url": {
+              "raw": "{{baseUrl}}/api/public/scores",
+              "host": ["{{baseUrl}}"],
+              "path": ["api", "public", "scores"],
+              "query": [],
+              "variable": []
+            },
+            "header": [],
+            "method": "POST",
+            "auth": null,
+            "body": {
+              "mode": "raw",
+              "raw": "{\n    \"id\": \"example\",\n    \"traceId\": \"example\",\n    \"name\": \"example\",\n    \"value\": 0,\n    \"observationId\": \"example\",\n    \"comment\": \"example\"\n}",
+              "options": {
+                "raw": {
+                  "language": "json"
+                }
+              }
+            }
+          },
+          "response": []
+        },
+        {
+          "_type": "endpoint",
+          "name": "Get",
+          "request": {
+            "description": "Get scores",
+            "url": {
+              "raw": "{{baseUrl}}/api/public/scores?page=&limit=&userId=&name=",
+              "host": ["{{baseUrl}}"],
+              "path": ["api", "public", "scores"],
+              "query": [
+                {
+                  "key": "page",
+                  "value": "",
+                  "description": null
+                },
+                {
+                  "key": "limit",
+                  "value": "",
+                  "description": null
+                },
+                {
+                  "key": "userId",
+                  "value": "",
+                  "description": null
+                },
+                {
+                  "key": "name",
+                  "value": "",
+                  "description": null
+                }
               ],
-              "query": [],
-              "variable": []
-            },
-            "header": [],
-            "method": "GET",
-            "auth": null,
-            "body": null
-          },
-          "response": []
-        }
-      ]
-    },
-    {
-      "_type": "container",
-      "description": null,
-      "name": "Ingestion",
-      "item": [
-        {
-          "_type": "endpoint",
-          "name": "Batch",
-          "request": {
-            "description": "Ingest multiple events to Langfuse",
-            "url": {
-              "raw": "{{baseUrl}}/api/public/ingestion",
-              "host": [
-                "{{baseUrl}}"
-              ],
-              "path": [
-                "api",
-                "public",
-                "ingestion"
-              ],
+              "variable": []
+            },
+            "header": [],
+            "method": "GET",
+            "auth": null,
+            "body": null
+          },
+          "response": []
+        }
+      ]
+    },
+    {
+      "_type": "container",
+      "description": null,
+      "name": "Sessions",
+      "item": [
+        {
+          "_type": "endpoint",
+          "name": "Get",
+          "request": {
+            "description": "Get a session",
+            "url": {
+              "raw": "{{baseUrl}}/api/public/sessions/:sessionId",
+              "host": ["{{baseUrl}}"],
+              "path": ["api", "public", "sessions", ":sessionId"],
+              "query": [],
+              "variable": [
+                {
+                  "key": "sessionId",
+                  "value": "",
+                  "description": "The unique id of a session"
+                }
+              ]
+            },
+            "header": [],
+            "method": "GET",
+            "auth": null,
+            "body": null
+          },
+          "response": []
+        }
+      ]
+    },
+    {
+      "_type": "container",
+      "description": null,
+      "name": "Span",
+      "item": [
+        {
+          "_type": "endpoint",
+          "name": "Create",
+          "request": {
+            "description": "Add a span to the database",
+            "url": {
+              "raw": "{{baseUrl}}/api/public/spans",
+              "host": ["{{baseUrl}}"],
+              "path": ["api", "public", "spans"],
               "query": [],
               "variable": []
             },
@@ -320,45 +527,92 @@
             "auth": null,
             "body": {
               "mode": "raw",
-              "raw": "{\n    \"batch\": [\n        {\n            \"type\": \"trace-create\",\n            \"id\": \"example\",\n            \"timestamp\": \"example\",\n            \"body\": {\n                \"id\": \"example\",\n                \"timestamp\": \"1994-11-05T13:15:30Z\",\n                \"name\": \"example\",\n                \"input\": \"UNKNOWN\",\n                \"output\": \"UNKNOWN\",\n                \"sessionId\": \"example\",\n                \"release\": \"example\",\n                \"version\": \"example\",\n                \"userId\": \"example\",\n                \"metadata\": \"UNKNOWN\",\n                \"public\": true\n            }\n        }\n    ]\n}",
-              "options": {
-                "raw": {
-                  "language": "json"
-                }
-              }
-            }
-          },
-          "response": []
-        }
-      ]
-    },
-    {
-      "_type": "container",
-      "description": null,
-      "name": "Observations",
-      "item": [
+              "raw": "{\n    \"endTime\": \"1994-11-05T13:15:30Z\",\n    \"id\": \"example\",\n    \"traceId\": \"example\",\n    \"name\": \"example\",\n    \"startTime\": \"1994-11-05T13:15:30Z\",\n    \"metadata\": \"UNKNOWN\",\n    \"input\": \"UNKNOWN\",\n    \"output\": \"UNKNOWN\",\n    \"level\": \"DEBUG\",\n    \"statusMessage\": \"example\",\n    \"parentObservationId\": \"example\",\n    \"version\": \"example\"\n}",
+              "options": {
+                "raw": {
+                  "language": "json"
+                }
+              }
+            }
+          },
+          "response": []
+        },
+        {
+          "_type": "endpoint",
+          "name": "Update",
+          "request": {
+            "description": "Update a span to the database",
+            "url": {
+              "raw": "{{baseUrl}}/api/public/spans",
+              "host": ["{{baseUrl}}"],
+              "path": ["api", "public", "spans"],
+              "query": [],
+              "variable": []
+            },
+            "header": [],
+            "method": "PATCH",
+            "auth": null,
+            "body": {
+              "mode": "raw",
+              "raw": "{\n    \"spanId\": \"example\",\n    \"traceId\": \"example\",\n    \"startTime\": \"1994-11-05T13:15:30Z\",\n    \"endTime\": \"1994-11-05T13:15:30Z\",\n    \"name\": \"example\",\n    \"metadata\": \"UNKNOWN\",\n    \"input\": \"UNKNOWN\",\n    \"output\": \"UNKNOWN\",\n    \"level\": \"DEBUG\",\n    \"version\": \"example\",\n    \"statusMessage\": \"example\"\n}",
+              "options": {
+                "raw": {
+                  "language": "json"
+                }
+              }
+            }
+          },
+          "response": []
+        }
+      ]
+    },
+    {
+      "_type": "container",
+      "description": null,
+      "name": "Trace",
+      "item": [
+        {
+          "_type": "endpoint",
+          "name": "Create",
+          "request": {
+            "description": "Add a trace to the database",
+            "url": {
+              "raw": "{{baseUrl}}/api/public/traces",
+              "host": ["{{baseUrl}}"],
+              "path": ["api", "public", "traces"],
+              "query": [],
+              "variable": []
+            },
+            "header": [],
+            "method": "POST",
+            "auth": null,
+            "body": {
+              "mode": "raw",
+              "raw": "{\n    \"id\": \"example\",\n    \"name\": \"example\",\n    \"userId\": \"example\",\n    \"externalId\": \"example\",\n    \"release\": \"example\",\n    \"version\": \"example\",\n    \"metadata\": \"UNKNOWN\",\n    \"public\": true\n}",
+              "options": {
+                "raw": {
+                  "language": "json"
+                }
+              }
+            }
+          },
+          "response": []
+        },
         {
           "_type": "endpoint",
           "name": "Get",
           "request": {
-            "description": "Get a specific observation",
-            "url": {
-              "raw": "{{baseUrl}}/api/public/observations/:observationId",
-              "host": [
-                "{{baseUrl}}"
-              ],
-              "path": [
-                "api",
-                "public",
-                "observations",
-                ":observationId"
-              ],
+            "description": "Get a specific trace",
+            "url": {
+              "raw": "{{baseUrl}}/api/public/traces/:traceId",
+              "host": ["{{baseUrl}}"],
+              "path": ["api", "public", "traces", ":traceId"],
               "query": [],
               "variable": [
                 {
-                  "key": "observationId",
-                  "value": "",
-                  "description": "The unique langfuse identifier of an observation, can be an event, span or generation"
+                  "key": "traceId",
+                  "value": "",
+                  "description": "The unique langfuse identifier of a trace"
                 }
               ]
             },
@@ -371,388 +625,13 @@
         },
         {
           "_type": "endpoint",
-          "name": "Get Many",
-          "request": {
-            "description": "Get a list of observations",
-            "url": {
-              "raw": "{{baseUrl}}/api/public/observations?page=&limit=&name=&userId=&type=&traceId=&parentObservationId=",
-              "host": [
-                "{{baseUrl}}"
-              ],
-              "path": [
-                "api",
-                "public",
-                "observations"
-              ],
-              "query": [
-                {
-                  "key": "page",
-                  "value": "",
-                  "description": null
-                },
-                {
-                  "key": "limit",
-                  "value": "",
-                  "description": null
-                },
-                {
-                  "key": "name",
-                  "value": "",
-                  "description": null
-                },
-                {
-                  "key": "userId",
-                  "value": "",
-                  "description": null
-                },
-                {
-                  "key": "type",
-                  "value": "",
-                  "description": null
-                },
-                {
-                  "key": "traceId",
-                  "value": "",
-                  "description": null
-                },
-                {
-                  "key": "parentObservationId",
-                  "value": "",
-                  "description": null
-                }
-              ],
-              "variable": []
-            },
-            "header": [],
-            "method": "GET",
-            "auth": null,
-            "body": null
-          },
-          "response": []
-        }
-      ]
-    },
-    {
-      "_type": "container",
-      "description": null,
-      "name": "Projects",
-      "item": [
-        {
-          "_type": "endpoint",
-          "name": "Get",
-          "request": {
-            "description": null,
-            "url": {
-              "raw": "{{baseUrl}}/api/public/projects",
-              "host": [
-                "{{baseUrl}}"
-              ],
-              "path": [
-                "api",
-                "public",
-                "projects"
-              ],
-              "query": [],
-              "variable": []
-            },
-            "header": [],
-            "method": "GET",
-            "auth": null,
-            "body": null
-          },
-          "response": []
-        }
-      ]
-    },
-    {
-      "_type": "container",
-      "description": null,
-      "name": "Score",
-      "item": [
-        {
-          "_type": "endpoint",
-          "name": "Create",
-          "request": {
-            "description": "Add a score to the database, upserts on id",
-            "url": {
-              "raw": "{{baseUrl}}/api/public/scores",
-              "host": [
-                "{{baseUrl}}"
-              ],
-              "path": [
-                "api",
-                "public",
-                "scores"
-              ],
-              "query": [],
-              "variable": []
-            },
-            "header": [],
-            "method": "POST",
-            "auth": null,
-            "body": {
-              "mode": "raw",
-              "raw": "{\n    \"id\": \"example\",\n    \"traceId\": \"example\",\n    \"name\": \"example\",\n    \"value\": 0,\n    \"observationId\": \"example\",\n    \"comment\": \"example\"\n}",
-              "options": {
-                "raw": {
-                  "language": "json"
-                }
-              }
-            }
-          },
-          "response": []
-        },
-        {
-          "_type": "endpoint",
-          "name": "Get",
-          "request": {
-            "description": "Get scores",
-            "url": {
-              "raw": "{{baseUrl}}/api/public/scores?page=&limit=&userId=&name=",
-              "host": [
-                "{{baseUrl}}"
-              ],
-              "path": [
-                "api",
-                "public",
-                "scores"
-              ],
-              "query": [
-                {
-                  "key": "page",
-                  "value": "",
-                  "description": null
-                },
-                {
-                  "key": "limit",
-                  "value": "",
-                  "description": null
-                },
-                {
-                  "key": "userId",
-                  "value": "",
-                  "description": null
-                },
-                {
-                  "key": "name",
-                  "value": "",
-                  "description": null
-                }
-              ],
-              "variable": []
-            },
-            "header": [],
-            "method": "GET",
-            "auth": null,
-            "body": null
-          },
-          "response": []
-        }
-      ]
-    },
-    {
-      "_type": "container",
-      "description": null,
-<<<<<<< HEAD
-=======
-      "name": "Sessions",
-      "item": [
-        {
-          "_type": "endpoint",
-          "name": "Get",
-          "request": {
-            "description": "Get a session",
-            "url": {
-              "raw": "{{baseUrl}}/api/public/sessions/:sessionId",
-              "host": [
-                "{{baseUrl}}"
-              ],
-              "path": [
-                "api",
-                "public",
-                "sessions",
-                ":sessionId"
-              ],
-              "query": [],
-              "variable": [
-                {
-                  "key": "sessionId",
-                  "value": "",
-                  "description": "The unique id of a session"
-                }
-              ]
-            },
-            "header": [],
-            "method": "GET",
-            "auth": null,
-            "body": null
-          },
-          "response": []
-        }
-      ]
-    },
-    {
-      "_type": "container",
-      "description": null,
-      "name": "Span",
-      "item": [
-        {
-          "_type": "endpoint",
-          "name": "Create",
-          "request": {
-            "description": "Add a span to the database",
-            "url": {
-              "raw": "{{baseUrl}}/api/public/spans",
-              "host": [
-                "{{baseUrl}}"
-              ],
-              "path": [
-                "api",
-                "public",
-                "spans"
-              ],
-              "query": [],
-              "variable": []
-            },
-            "header": [],
-            "method": "POST",
-            "auth": null,
-            "body": {
-              "mode": "raw",
-              "raw": "{\n    \"endTime\": \"1994-11-05T13:15:30Z\",\n    \"id\": \"example\",\n    \"traceId\": \"example\",\n    \"name\": \"example\",\n    \"startTime\": \"1994-11-05T13:15:30Z\",\n    \"metadata\": \"UNKNOWN\",\n    \"input\": \"UNKNOWN\",\n    \"output\": \"UNKNOWN\",\n    \"level\": \"DEBUG\",\n    \"statusMessage\": \"example\",\n    \"parentObservationId\": \"example\",\n    \"version\": \"example\"\n}",
-              "options": {
-                "raw": {
-                  "language": "json"
-                }
-              }
-            }
-          },
-          "response": []
-        },
-        {
-          "_type": "endpoint",
-          "name": "Update",
-          "request": {
-            "description": "Update a span to the database",
-            "url": {
-              "raw": "{{baseUrl}}/api/public/spans",
-              "host": [
-                "{{baseUrl}}"
-              ],
-              "path": [
-                "api",
-                "public",
-                "spans"
-              ],
-              "query": [],
-              "variable": []
-            },
-            "header": [],
-            "method": "PATCH",
-            "auth": null,
-            "body": {
-              "mode": "raw",
-              "raw": "{\n    \"spanId\": \"example\",\n    \"traceId\": \"example\",\n    \"startTime\": \"1994-11-05T13:15:30Z\",\n    \"endTime\": \"1994-11-05T13:15:30Z\",\n    \"name\": \"example\",\n    \"metadata\": \"UNKNOWN\",\n    \"input\": \"UNKNOWN\",\n    \"output\": \"UNKNOWN\",\n    \"level\": \"DEBUG\",\n    \"version\": \"example\",\n    \"statusMessage\": \"example\"\n}",
-              "options": {
-                "raw": {
-                  "language": "json"
-                }
-              }
-            }
-          },
-          "response": []
-        }
-      ]
-    },
-    {
-      "_type": "container",
-      "description": null,
->>>>>>> 6274cc44
-      "name": "Trace",
-      "item": [
-        {
-          "_type": "endpoint",
-<<<<<<< HEAD
-=======
-          "name": "Create",
-          "request": {
-            "description": "Add a trace to the database",
-            "url": {
-              "raw": "{{baseUrl}}/api/public/traces",
-              "host": [
-                "{{baseUrl}}"
-              ],
-              "path": [
-                "api",
-                "public",
-                "traces"
-              ],
-              "query": [],
-              "variable": []
-            },
-            "header": [],
-            "method": "POST",
-            "auth": null,
-            "body": {
-              "mode": "raw",
-              "raw": "{\n    \"id\": \"example\",\n    \"name\": \"example\",\n    \"userId\": \"example\",\n    \"externalId\": \"example\",\n    \"input\": \"UNKNOWN\",\n    \"output\": \"UNKNOWN\",\n    \"sessionId\": \"example\",\n    \"release\": \"example\",\n    \"version\": \"example\",\n    \"metadata\": \"UNKNOWN\",\n    \"public\": true\n}",
-              "options": {
-                "raw": {
-                  "language": "json"
-                }
-              }
-            }
-          },
-          "response": []
-        },
-        {
-          "_type": "endpoint",
->>>>>>> 6274cc44
-          "name": "Get",
-          "request": {
-            "description": "Get a specific trace",
-            "url": {
-              "raw": "{{baseUrl}}/api/public/traces/:traceId",
-              "host": [
-                "{{baseUrl}}"
-              ],
-              "path": [
-                "api",
-                "public",
-                "traces",
-                ":traceId"
-              ],
-              "query": [],
-              "variable": [
-                {
-                  "key": "traceId",
-                  "value": "",
-                  "description": "The unique langfuse identifier of a trace"
-                }
-              ]
-            },
-            "header": [],
-            "method": "GET",
-            "auth": null,
-            "body": null
-          },
-          "response": []
-        },
-        {
-          "_type": "endpoint",
           "name": "List",
           "request": {
             "description": "Get list of traces",
             "url": {
               "raw": "{{baseUrl}}/api/public/traces?page=&limit=&userId=&name=",
-              "host": [
-                "{{baseUrl}}"
-              ],
-              "path": [
-                "api",
-                "public",
-                "traces"
-              ],
+              "host": ["{{baseUrl}}"],
+              "path": ["api", "public", "traces"],
               "query": [
                 {
                   "key": "page",
