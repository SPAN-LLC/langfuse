{
  "extends": "@repo/typescript-config/nextjs.json",
  "compilerOptions": {
    "declaration": false,
    "declarationMap": false,
    "outDir": "dist",
    "plugins": [
      {
        "name": "next"
      }
    ],
    "paths": {
      "@/*": ["./*"]
    }
  },
  "exclude": ["node_modules", "sdk"],
  "include": [
    "src",
    "next-env.d.ts",
    ".next/types/**/*.ts",
    ".eslintrc.js",
    "next-env.d.ts",
    "**/*.ts",
    "**/*.tsx",
    "**/*.cjs",
    "**/*.mjs",
    "src/features/navigate-detail-pages",
    "types/global.d.ts"
<<<<<<< HEAD
  ],
  "exclude": ["node_modules", "sdk"],
  "references": [
    {
      "path": "../shared"
    }
=======
>>>>>>> f0c59056
  ]
}<|MERGE_RESOLUTION|>--- conflicted
+++ resolved
@@ -26,14 +26,5 @@
     "**/*.mjs",
     "src/features/navigate-detail-pages",
     "types/global.d.ts"
-<<<<<<< HEAD
-  ],
-  "exclude": ["node_modules", "sdk"],
-  "references": [
-    {
-      "path": "../shared"
-    }
-=======
->>>>>>> f0c59056
   ]
 }