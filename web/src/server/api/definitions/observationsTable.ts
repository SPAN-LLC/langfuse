import {
  type OptionsDefinition,
  type ColumnDefinition,
<<<<<<< HEAD
} from "@langfuse/shared";
import { ObservationLevel } from "@langfuse/shared";
=======
} from "@/src/server/api/interfaces/tableDefinition";
import { ObservationLevel } from "@langfuse/shared/src/db";
>>>>>>> de9c199a

// to be used server side
export const observationsTableCols: ColumnDefinition[] = [
  {
    name: "Id",
    id: "id",
    type: "string",
    internal: 'o."id"',
  },
  {
    name: "Name",
    id: "name",
    type: "stringOptions",
    internal: 'o."name"',
    options: [], // to be added at runtime
  },
  { name: "traceId", id: "traceId", type: "string", internal: 't."id"' },
  {
    name: "Trace Name",
    id: "traceName",
    type: "stringOptions",
    internal: 't."name"',
    options: [], // to be added at runtime
  },
  { name: "userId", id: "userId", type: "string", internal: 't."user_id"' },
  {
    name: "Start Time",
    id: "startTime",
    type: "datetime",
    internal: 'o."start_time"',
  },
  {
    name: "End Time",
    id: "endTime",
    type: "datetime",
    internal: 'o."end_time"',
  },
  {
    name: "Latency (s)",
    id: "latency",
    type: "number",
    internal: '"latency"',
  },
  {
    name: "Total Cost ($)",
    type: "number",
    internal: 'o."calculated_total_cost"',
  },
  {
    name: "Level",
    id: "level",
    type: "stringOptions",
    internal: 'o."level"::text',
    options: Object.values(ObservationLevel).map((value) => ({ value })),
  },
  {
    name: "Status Message",
    id: "statusMessage",
    type: "string",
    internal: 'o."status_message"',
  },
  {
    name: "Model",
    id: "model",
    type: "stringOptions",
    internal: 'o."model"',
    options: [], // to be added at runtime
  },
  {
    name: "Metadata",
    id: "metadata",
    type: "stringObject",
    internal: 'o."metadata"',
  },
  {
    name: "Scores",
    id: "scores_avg",
    type: "numberObject",
    internal: "scores_avg",
  },
  {
    name: "Version",
    id: "version",
    type: "string",
    internal: 'o."version"',
  },
  {
    name: "Prompt Name",
    id: "promptName",
    type: "stringOptions",
    internal: "p.name",
    options: [], // to be added at runtime
  },
];

// to be used client side, insert options for use in filter-builder
// allows for undefined options, to offer filters while options are still loading
export type ObservationOptions = {
  model: Array<OptionsDefinition>;
  name: Array<OptionsDefinition>;
  traceName: Array<OptionsDefinition>;
  scores_avg: Array<string>;
  promptName: Array<OptionsDefinition>;
};

export function observationsTableColsWithOptions(
  options?: ObservationOptions,
): ColumnDefinition[] {
  return observationsTableCols.map((col) => {
    if (col.id === "model") {
      return { ...col, options: options?.model ?? [] };
    }
    if (col.id === "name") {
      return { ...col, options: options?.name ?? [] };
    }
    if (col.id === "traceName") {
      return { ...col, options: options?.traceName ?? [] };
    }
    if (col.id === "scores_avg") {
      return { ...col, keyOptions: options?.scores_avg ?? [] };
    }
    if (col.id === "promptName") {
      return { ...col, options: options?.promptName ?? [] };
    }
    return col;
  });
}<|MERGE_RESOLUTION|>--- conflicted
+++ resolved
@@ -1,13 +1,8 @@
 import {
   type OptionsDefinition,
   type ColumnDefinition,
-<<<<<<< HEAD
 } from "@langfuse/shared";
-import { ObservationLevel } from "@langfuse/shared";
-=======
-} from "@/src/server/api/interfaces/tableDefinition";
 import { ObservationLevel } from "@langfuse/shared/src/db";
->>>>>>> de9c199a
 
 // to be used server side
 export const observationsTableCols: ColumnDefinition[] = [
