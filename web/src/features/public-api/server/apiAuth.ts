--- conflicted
+++ resolved
@@ -67,29 +67,6 @@
     return true;
   }
 
-<<<<<<< HEAD
-  try {
-    // Basic auth, full scope, needs secret key and public key
-    if (authHeader.startsWith("Basic ")) {
-      const { username: publicKey, password: secretKey } =
-        extractBasicAuthCredentials(authHeader);
-
-      filterBlockedPublicKey(publicKey);
-
-      const salt = env.SALT;
-      const hashFromProvidedKey = createShaHash(secretKey, salt);
-      const apiKey = await prisma.apiKey.findUnique({
-        where: { fastHashedSecretKey: hashFromProvidedKey },
-      });
-      let projectId = apiKey?.projectId;
-
-      if (!apiKey || !apiKey.fastHashedSecretKey) {
-        const dbKey = await findDbKeyOrThrow(publicKey);
-        const isValid = await verifySecretKey(secretKey, dbKey.hashedSecretKey);
-
-        if (!isValid) {
-          console.log("Old key is invalid", publicKey);
-=======
   async verifyAuthHeaderAndReturnScope(
     authHeader: string | undefined,
   ): Promise<AuthHeaderVerificationResult> {
@@ -107,6 +84,8 @@
         const { username: publicKey, password: secretKey } =
           this.extractBasicAuthCredentials(authHeader);
 
+      filterBlockedPublicKey(publicKey);
+
         const salt = env.SALT;
         const hashFromProvidedKey = createShaHash(secretKey, salt);
 
@@ -140,7 +119,6 @@
 
         if (!projectId) {
           console.log("No project id found for key", publicKey);
->>>>>>> 804255b7
           throw new Error("Invalid credentials");
         }
 
@@ -148,17 +126,19 @@
           id: projectId,
         });
 
-        return {
-          validKey: true,
-          scope: {
-            projectId: projectId,
-            accessLevel: "all",
-          },
-        };
-      }
-      // Bearer auth, limited scope, only needs public key
-      if (authHeader.startsWith("Bearer ")) {
-        const publicKey = authHeader.replace("Bearer ", "");
+      return {
+        validKey: true,
+        scope: {
+          projectId: projectId,
+          accessLevel: "all",
+        },
+      };
+    }
+    // Bearer auth, limited scope, only needs public key
+    if (authHeader.startsWith("Bearer ")) {
+      const publicKey = authHeader.replace("Bearer ", "");
+
+      filterBlockedPublicKey(publicKey);
 
         const dbKey = await this.findDbKeyOrThrow(publicKey);
         Sentry.setUser({
@@ -180,34 +160,34 @@
         throw error;
       }
 
-      return {
-        validKey: false,
-        error:
-          (error instanceof Error ? error.message : "Authorization error") +
-          ". Confirm that you've configured the correct host.",
-      };
-    }
     return {
       validKey: false,
-      error: "Invalid authorization header",
+      error:
+        (error instanceof Error ? error.message : "Authorization error") +
+        ". Confirm that you've configured the correct host.",
     };
   }
-
-<<<<<<< HEAD
-      filterBlockedPublicKey(publicKey);
-
-      const dbKey = await findDbKeyOrThrow(publicKey);
-      Sentry.setUser({
-        id: dbKey.projectId,
-      });
-=======
+  return {
+    validKey: false,
+    error: "Invalid authorization header",
+  };
+}
+
+function filterBlockedPublicKey(publicKey: string) {
+  const blocked = env.LANGFUSE_BLOCKED_PUBLIC_API_KEYS.includes(publicKey);
+
+  if (blocked) {
+    console.log("Blocked public key:", publicKey);
+    throw new Error("Invalid public key");
+  }
+}
+
   extractBasicAuthCredentials(basicAuthHeader: string): {
     username: string;
     password: string;
   } {
     const authValue = basicAuthHeader.split(" ")[1];
     if (!authValue) throw new Error("Invalid authorization header");
->>>>>>> 804255b7
 
     const [username, password] = atob(authValue).split(":");
     if (!username || !password) throw new Error("Invalid authorization header");
@@ -254,42 +234,6 @@
     }
     return apiKey;
   }
-<<<<<<< HEAD
-  return {
-    validKey: false,
-    error: "Invalid authorization header",
-  };
-}
-
-function filterBlockedPublicKey(publicKey: string) {
-  const blocked = env.LANGFUSE_BLOCKED_PUBLIC_API_KEYS.includes(publicKey);
-
-  if (blocked) {
-    console.log("Blocked public key:", publicKey);
-    throw new Error("Invalid public key");
-  }
-}
-
-function extractBasicAuthCredentials(basicAuthHeader: string): {
-  username: string;
-  password: string;
-} {
-  const authValue = basicAuthHeader.split(" ")[1];
-  if (!authValue) throw new Error("Invalid authorization header");
-
-  const [username, password] = atob(authValue).split(":");
-  if (!username || !password) throw new Error("Invalid authorization header");
-  return { username, password };
-}
-
-async function findDbKeyOrThrow(publicKey: string) {
-  const dbKey = await prisma.apiKey.findUnique({
-    where: { publicKey },
-  });
-  if (!dbKey) {
-    console.log("No api key found for public key:", publicKey);
-    throw new Error("Invalid public key");
-=======
 
   async addApiKeyToRedis(hash: string, apiKey: ApiKey) {
     if (!this.redis || env.LANGFUSE_CACHE_API_KEY_ENABLED !== "true") {
@@ -345,6 +289,5 @@
 
   createRedisKey(hash: string) {
     return `api-key:${hash}`;
->>>>>>> 804255b7
   }
 }