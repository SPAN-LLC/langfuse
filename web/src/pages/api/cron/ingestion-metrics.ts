--- conflicted
+++ resolved
@@ -1,10 +1,5 @@
 import { env } from "@/src/env.mjs";
-<<<<<<< HEAD
-import { Prisma } from "@langfuse/shared";
-import { prisma } from "@langfuse/shared/src/db";
-=======
 import { prisma, Prisma } from "@langfuse/shared/src/db";
->>>>>>> de9c199a
 import { type NextApiRequest, type NextApiResponse } from "next";
 import { PostHog } from "posthog-node";
 
