--- conflicted
+++ resolved
@@ -21,10 +21,6 @@
   TraceProcessor,
 } from "../../../server/api/services/EventProcessor";
 import { ObservationProcessor } from "../../../server/api/services/EventProcessor";
-<<<<<<< HEAD
-import { TraceProcessor } from "@/src/server/api/services/TraceProcessor";
-=======
->>>>>>> 6f108da9
 import { ScoreProcessor } from "../../../server/api/services/EventProcessor";
 import { isNotNullOrUndefined } from "@/src/utils/types";
 import { telemetry } from "@/src/features/telemetry";
@@ -32,8 +28,6 @@
 import * as Sentry from "@sentry/nextjs";
 import { isPrismaException } from "@/src/utils/exceptions";
 import { env } from "@/src/env.mjs";
-<<<<<<< HEAD
-=======
 import {
   ValidationError,
   MethodNotAllowedError,
@@ -41,7 +35,6 @@
   ForbiddenError,
   UnauthorizedError,
 } from "@/src/server/errors";
->>>>>>> 6f108da9
 
 export const config = {
   api: {
@@ -122,11 +115,6 @@
     );
 
     // send out REST requests to worker for all trace types
-<<<<<<< HEAD
-    await sendToWorkerIfConfigured(result.results, authCheck.scope.projectId);
-
-    handleBatchResult([...errors, ...result.errors], result.results, res);
-=======
     await sendToWorkerIfEnvironmentConfigured(
       result.results,
       authCheck.scope.projectId,
@@ -137,7 +125,6 @@
       result.results,
       res,
     );
->>>>>>> 6f108da9
   } catch (error: unknown) {
     console.error(error);
 
@@ -203,17 +190,6 @@
     type: string;
   }[] = []; // Array to store the errors
 
-<<<<<<< HEAD
-  const results: BatchResult[] = []; // Array to store the results
-
-  const errors: {
-    error: unknown;
-    id: string;
-    type: string;
-  }[] = []; // Array to store the errors
-
-=======
->>>>>>> 6f108da9
   for (const singleEvent of events) {
     try {
       const result = await retry(async () => {
@@ -443,35 +419,6 @@
   }
 }
 
-<<<<<<< HEAD
-export const sendToWorkerIfConfigured = async (
-  batchResults: BatchResult[],
-  projectId: string,
-): Promise<void> => {
-  if (env.WORKER_HOST && env.WORKER_PASSWORD) {
-    const traceEvents = batchResults
-      .filter((result) => result.type === eventTypes.TRACE_CREATE) // we only have create, no update.
-      .map((result) =>
-        result.result &&
-        typeof result.result === "object" &&
-        "id" in result.result
-          ? // ingestion API only gets traces for one projectId
-            { traceId: result.result.id, projectId: projectId }
-          : null,
-      )
-      .filter(isNotNullOrUndefined);
-
-    await fetch(`${env.WORKER_HOST}/api/events`, {
-      method: "POST",
-      headers: {
-        "Content-Type": "application/json",
-        Authorization:
-          "Basic " +
-          Buffer.from("admin" + ":" + env.WORKER_PASSWORD).toString("base64"),
-      },
-      body: JSON.stringify(traceEvents),
-    });
-=======
 export const sendToWorkerIfEnvironmentConfigured = async (
   batchResults: BatchResult[],
   projectId: string,
@@ -505,6 +452,5 @@
     }
   } catch (error) {
     console.error("Error sending events to worker", error);
->>>>>>> 6f108da9
   }
 };