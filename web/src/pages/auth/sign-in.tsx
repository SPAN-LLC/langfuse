--- conflicted
+++ resolved
@@ -323,14 +323,9 @@
             Sign in to your account
           </h2>
         </div>
-<<<<<<< HEAD
-        <div className="mt-14 bg-white px-6 py-10 shadow sm:mx-auto sm:w-full sm:max-w-[480px] sm:rounded-lg sm:px-12">
-          <div className="space-y-8">
-=======
 
         <div className="mt-14 bg-background px-6 py-10 shadow sm:mx-auto sm:w-full sm:max-w-[480px] sm:rounded-lg sm:px-12">
           <div className="space-y-6">
->>>>>>> b8c19232
             <CloudRegionSwitch />
             {authProviders.credentials ? (
               <Form {...credentialsForm}>
@@ -435,24 +430,6 @@
               </>
             )
           }
-<<<<<<< HEAD
-          <CloudPrivacyNotice action="signing in" />
-        </div>
-        ``
-        {!signUpDisabled &&
-        env.NEXT_PUBLIC_SIGN_UP_DISABLED !== "true" &&
-        authProviders.credentials ? (
-          <p className="mt-10 text-center text-sm text-gray-500">
-            No account yet?{" "}
-            <Link
-              href="/auth/sign-up"
-              className="font-semibold leading-6 text-indigo-600 hover:text-indigo-500"
-            >
-              Sign up
-            </Link>
-          </p>
-        ) : null}
-=======
 
           {!signUpDisabled &&
           env.NEXT_PUBLIC_SIGN_UP_DISABLED !== "true" &&
@@ -469,7 +446,6 @@
           ) : null}
         </div>
         <CloudPrivacyNotice action="signing in" />
->>>>>>> b8c19232
       </div>
     </>
   );
