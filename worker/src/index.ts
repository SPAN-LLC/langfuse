import app from "./app";

const port = process.env.PORT ? parseInt(process.env.PORT) : 3030;
app.listen(port, () => {
  console.log(`Listening: http://localhost:${port}`);
<<<<<<< HEAD
});

// import consumer from "./redis-consumer";

// import { getLogger } from "./logger";

// import { sum, subtract, multiply } from "@langfuse/shared";

// const fastify = Fastify({
//   logger: getLogger("development") ?? true, // defaults to true if no entry matches in the map
// });

// fastify.register(redis, {
//   host: process.env.REDIS_URL,
//   port: process.env.REDIS_PORT ? parseInt(process.env.REDIS_PORT) : 6379,
//   password: process.env.REDIS_AUTH,
// });
// fastify.register(consumer);

// const start = async () => {
//   try {
//     // listen to 0.0.0.0 is required for docker
//     await fastify.listen({
//       port: process.env.PORT ? parseInt(process.env.PORT) : 3030,
//       host: "0.0.0.0",
//     });
//   } catch (err) {
//     fastify.log.error(err);
//     process.exit(1);
//   }
// };

// start();

// fastify.get("/", async (request, reply) => {
//   console.log("GET /", request, reply);

//   return { hello: sum(1, 2) + subtract(3, 1) + multiply(2, 2) };
// });
=======
});
>>>>>>> c6555db3
<|MERGE_RESOLUTION|>--- conflicted
+++ resolved
@@ -3,46 +3,4 @@
 const port = process.env.PORT ? parseInt(process.env.PORT) : 3030;
 app.listen(port, () => {
   console.log(`Listening: http://localhost:${port}`);
-<<<<<<< HEAD
-});
-
-// import consumer from "./redis-consumer";
-
-// import { getLogger } from "./logger";
-
-// import { sum, subtract, multiply } from "@langfuse/shared";
-
-// const fastify = Fastify({
-//   logger: getLogger("development") ?? true, // defaults to true if no entry matches in the map
-// });
-
-// fastify.register(redis, {
-//   host: process.env.REDIS_URL,
-//   port: process.env.REDIS_PORT ? parseInt(process.env.REDIS_PORT) : 6379,
-//   password: process.env.REDIS_AUTH,
-// });
-// fastify.register(consumer);
-
-// const start = async () => {
-//   try {
-//     // listen to 0.0.0.0 is required for docker
-//     await fastify.listen({
-//       port: process.env.PORT ? parseInt(process.env.PORT) : 3030,
-//       host: "0.0.0.0",
-//     });
-//   } catch (err) {
-//     fastify.log.error(err);
-//     process.exit(1);
-//   }
-// };
-
-// start();
-
-// fastify.get("/", async (request, reply) => {
-//   console.log("GET /", request, reply);
-
-//   return { hello: sum(1, 2) + subtract(3, 1) + multiply(2, 2) };
-// });
-=======
-});
->>>>>>> c6555db3
+});