import express from "express";
import cors from "cors";
import * as Sentry from "@sentry/node";
import { nodeProfilingIntegration } from "@sentry/profiling-node";

import * as middlewares from "./middlewares";
import api from "./api";
import MessageResponse from "./interfaces/MessageResponse";
import { env } from "./env";
<<<<<<< HEAD
import {getLogger} from "./logger";

=======
import { pinoHttp } from "pino-http";
import logger from "./logger";
>>>>>>> 63aaa2eb

require("dotenv").config();

const logger = getLogger(env.NODE_ENV);

import { evalJobCreator, evalJobExecutor } from "./redis/consumer";

const app = express();

const isSentryEnabled = Boolean(env.SENTRY_DSN);

if (isSentryEnabled) {
  Sentry.init({
    dsn: String(env.SENTRY_DSN),
    integrations: [
      // enable HTTP calls tracing
      new Sentry.Integrations.Http({ tracing: true }),
      // enable Express.js middleware tracing
      new Sentry.Integrations.Express({ app }),
      nodeProfilingIntegration(),
    ],
    // Performance Monitoring
    tracesSampleRate: 1.0, //  Capture 100% of the transactions
    // Set sampling rate for profiling - this is relative to tracesSampleRate
    profilesSampleRate: 1.0,
  });

  // The request handler must be the first middleware on the app
  app.use(Sentry.Handlers.requestHandler());

  // TracingHandler creates a trace for every incoming request
  app.use(Sentry.Handlers.tracingHandler());
}

app.use(cors());
app.use(express.json());
app.get<{}, MessageResponse>("/", (req, res) => {
  res.json({
    message: "🦄🌈✨👋🌎🌍🌏✨🌈🦄",
  });
});

app.use("/api/v1", api);

if (isSentryEnabled) {
  // The error handler must be before any other error middleware and after all controllers
  app.use(Sentry.Handlers.errorHandler());
}
app.use(middlewares.notFound);
app.use(middlewares.errorHandler);

console.log("Eval Job Creator started", evalJobCreator.isRunning());

console.log("Eval Job Executor started", evalJobExecutor.isRunning());

evalJobCreator.on("failed", (job, err) => {
  logger.(`Job failed with error ${err}`);
});

evalJobExecutor.on("completed", (job) => {
  console.log(`Job completed`);
});

evalJobCreator.on("failed", (job, err) => {
  console.log(`Job failed with error ${err}`);
});

evalJobCreator.on("completed", (job) => {
  console.log(`Job completed`);
});

export default app;<|MERGE_RESOLUTION|>--- conflicted
+++ resolved
@@ -7,13 +7,8 @@
 import api from "./api";
 import MessageResponse from "./interfaces/MessageResponse";
 import { env } from "./env";
-<<<<<<< HEAD
-import {getLogger} from "./logger";
 
-=======
-import { pinoHttp } from "pino-http";
 import logger from "./logger";
->>>>>>> 63aaa2eb
 
 require("dotenv").config();
 
