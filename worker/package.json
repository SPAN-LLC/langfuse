--- conflicted
+++ resolved
@@ -26,13 +26,9 @@
     "bullmq": "^5.4.2",
     "cors": "^2.8.5",
     "dotenv": "^16.4.5",
-<<<<<<< HEAD
-    "express": "^4.18.3",
+    "express": "^4.19.2",
     "express-basic-auth": "^1.2.1",
     "handlebars": "^4.7.8",
-=======
-    "express": "^4.19.2",
->>>>>>> d83bc01b
     "ioredis": "^5.3.2",
     "kysely": "^0.27.3",
     "lodash": "^4.17.21",
@@ -62,12 +58,7 @@
     "prettier": "^3.2.5",
     "ts-node": "^10.9.2",
     "tsc-watch": "^6.0.4",
-<<<<<<< HEAD
-    "typescript": "^5.3.3",
-=======
-    "tsup": "^8.0.2",
     "typescript": "^5.4.4",
->>>>>>> d83bc01b
     "vitest": "^1.3.1"
   }
 }