--- conflicted
+++ resolved
@@ -35,11 +35,7 @@
 # Copy source code of isolated subworkspace
 COPY --from=pruner /app/out/full/ .
 
-<<<<<<< HEAD
-RUN turbo run build --filter=worker
-=======
 RUN turbo run build --filter=worker...
->>>>>>> c6555db3
 
 
 
@@ -51,28 +47,12 @@
 ENV DOCKER_BUILD 0
 
 # Don't run production as root
-<<<<<<< HEAD
-RUN addgroup --system --gid 1001 nodejs
-RUN adduser --system --uid 1001 nodejs
-USER nodejs
-
-
-COPY --from=builder /app/worker/package.json .
-COPY --from=builder /app/worker/dist ./dist
-=======
 RUN addgroup --system --gid 1001 expressjs
 RUN adduser --system --uid 1001 expressjs
 USER expressjs
 COPY --from=builder --chown=expressjs:expressjs /app .
->>>>>>> c6555db3
 
 EXPOSE 3030
 ENV PORT=3030
 
-<<<<<<< HEAD
-ENV ADDRESS=0.0.0.0 PORT=3030
-
-CMD ["node", "dist/src/index.js"]
-=======
-CMD ["node", "worker/dist/src/index.js"]
->>>>>>> c6555db3
+CMD ["node", "worker/dist/src/index.js"]