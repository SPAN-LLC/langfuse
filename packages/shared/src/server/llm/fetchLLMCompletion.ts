<<<<<<< HEAD
import {
  type ChatMessage,
  ChatMessageRole,
  type ModelParams,
  ModelProvider,
  LLMFunctionCall,
} from "./types";
=======
>>>>>>> 0d28053a
import { ChatAnthropic } from "@langchain/anthropic";
import {
  AIMessage,
  HumanMessage,
  SystemMessage,
} from "@langchain/core/messages";
import {
  BytesOutputParser,
  StringOutputParser,
} from "@langchain/core/output_parsers";
import { IterableReadableStream } from "@langchain/core/utils/stream";
import { ChatOpenAI } from "@langchain/openai";
import { JsonOutputFunctionsParser } from "langchain/output_parsers";
import { zodToJsonSchema } from "zod-to-json-schema";

import {
  ChatMessage,
  ChatMessageRole,
  ModelParams,
  ModelProvider,
} from "./types";

type LLMCompletionParams = {
  messages: ChatMessage[];
  modelParams: ModelParams;
  functionCall?: LLMFunctionCall;
};

type FetchLLMCompletionParams = LLMCompletionParams & {
  streaming: boolean;
};

export async function fetchLLMCompletion(
  params: LLMCompletionParams & {
    streaming: true;
    functionCall: undefined;
  }
): Promise<IterableReadableStream<Uint8Array>>;

export async function fetchLLMCompletion(
  params: LLMCompletionParams & {
    streaming: false;
    functionCall: undefined;
  }
): Promise<string>;

export async function fetchLLMCompletion(
  params: LLMCompletionParams & {
    streaming: false;
    functionCall: LLMFunctionCall;
  }
): Promise<unknown>;

export async function fetchLLMCompletion(
  params: FetchLLMCompletionParams
<<<<<<< HEAD
): Promise<string | ReadableStream<Uint8Array> | unknown> {
=======
): Promise<string | IterableReadableStream<Uint8Array>> {
>>>>>>> 0d28053a
  const { messages, modelParams, streaming } = params;
  const finalMessages = messages.map((message) => {
    if (message.role === ChatMessageRole.User)
      return new HumanMessage(message.content);
    if (message.role === ChatMessageRole.System)
      return new SystemMessage(message.content);

    return new AIMessage(message.content);
  });

  let chatModel: ChatOpenAI | ChatAnthropic;
  if (modelParams.provider === ModelProvider.Anthropic) {
    chatModel = new ChatAnthropic({
      anthropicApiKey: process.env.ANTHROPIC_API_KEY,
      modelName: modelParams.model,
      temperature: modelParams.temperature,
      maxTokens: modelParams.max_tokens,
      topP: modelParams.top_p,
    });
  } else {
    chatModel = new ChatOpenAI({
      openAIApiKey: process.env.OPENAI_API_KEY,
      modelName: modelParams.model,
      temperature: modelParams.temperature,
      maxTokens: modelParams.max_tokens,
      topP: modelParams.top_p,
    });
  }

  if (params.functionCall) {
    const functionCallingModel = chatModel.bind({
      functions: [
        {
          ...params.functionCall,
          parameters: zodToJsonSchema(params.functionCall.parameters),
        },
      ],
      function_call: { name: "evaluate" },
    });
    const outputParser = new JsonOutputFunctionsParser();
    return await functionCallingModel.pipe(outputParser).invoke(finalMessages);
  }

  if (streaming) {
    return chatModel.pipe(new BytesOutputParser()).stream(finalMessages);
  }

  return await chatModel.pipe(new StringOutputParser()).invoke(finalMessages);
}<|MERGE_RESOLUTION|>--- conflicted
+++ resolved
@@ -1,13 +1,3 @@
-<<<<<<< HEAD
-import {
-  type ChatMessage,
-  ChatMessageRole,
-  type ModelParams,
-  ModelProvider,
-  LLMFunctionCall,
-} from "./types";
-=======
->>>>>>> 0d28053a
 import { ChatAnthropic } from "@langchain/anthropic";
 import {
   AIMessage,
@@ -20,8 +10,6 @@
 } from "@langchain/core/output_parsers";
 import { IterableReadableStream } from "@langchain/core/utils/stream";
 import { ChatOpenAI } from "@langchain/openai";
-import { JsonOutputFunctionsParser } from "langchain/output_parsers";
-import { zodToJsonSchema } from "zod-to-json-schema";
 
 import {
   ChatMessage,
@@ -63,11 +51,7 @@
 
 export async function fetchLLMCompletion(
   params: FetchLLMCompletionParams
-<<<<<<< HEAD
-): Promise<string | ReadableStream<Uint8Array> | unknown> {
-=======
 ): Promise<string | IterableReadableStream<Uint8Array>> {
->>>>>>> 0d28053a
   const { messages, modelParams, streaming } = params;
   const finalMessages = messages.map((message) => {
     if (message.role === ChatMessageRole.User)
