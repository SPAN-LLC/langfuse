--- conflicted
+++ resolved
@@ -662,17 +662,10 @@
     endTime   DateTime?          @map("end_time")
     error     String?
 
-<<<<<<< HEAD
-    jobInputTraceId String? @unique @map("job_input_trace_id")
-    trace           Trace?  @relation(fields: [jobInputTraceId], references: [id], onDelete: SetNull) // job remains when traces are deleted
-
-    jobOutputScoreId String? @unique @map("job_output_score_id")
-=======
     jobInputTraceId String? @map("job_input_trace_id")
     trace           Trace?  @relation(fields: [jobInputTraceId], references: [id], onDelete: SetNull) // job remains when traces are deleted
 
     jobOutputScoreId String? @map("job_output_score_id")
->>>>>>> 6f108da9
     score            Score?  @relation(fields: [jobOutputScoreId], references: [id], onDelete: SetNull) // job remains when scores are deleted
 
     @@index([projectId, id])
