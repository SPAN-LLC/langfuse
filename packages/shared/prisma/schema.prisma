// This is your Prisma schema file,
// learn more about it in the docs: https://pris.ly/d/prisma-schema

generator client {
    provider        = "prisma-client-js"
    previewFeatures = ["tracing", "views", "relationJoins"]
}

datasource db {
    provider          = "postgresql"
    url               = env("DATABASE_URL")
    directUrl         = env("DIRECT_URL")
    shadowDatabaseUrl = env("SHADOW_DATABASE_URL")
}

generator erd {
    provider     = "prisma-erd-generator"
    ignoreTables = ["_prisma_migrations", "Session", "Account", "Example"]
    disabled     = true
    ignoreEnums  = true
    output       = "database.svg"
}

generator kysely {
    provider = "prisma-kysely"

    // Optionally provide a destination directory for the generated file
    // and a filename of your choice
    // output = "../src/db"
    // fileName = "types.ts"
    // Optionally generate runtime enums to a separate file
    // enumFileName = "enums.ts"
}

// Necessary for Next auth
model Account {
    id                String  @id @default(cuid())
    userId            String  @map("user_id")
    type              String
    provider          String
    providerAccountId String
    refresh_token     String? // @db.Text
    access_token      String? // @db.Text
    expires_at        Int?
    expires_in        Int?
    ext_expires_in    Int?
    token_type        String?
    scope             String?
    id_token          String? // @db.Text
    session_state     String?
    user              User    @relation(fields: [userId], references: [id], onDelete: Cascade)

    @@unique([provider, providerAccountId])
    @@index([userId])
}

model Session {
    id           String   @id @default(cuid())
    sessionToken String   @unique @map("session_token")
    userId       String   @map("user_id")
    expires      DateTime
    user         User     @relation(fields: [userId], references: [id], onDelete: Cascade)
}

model User {
<<<<<<< HEAD
    id                      String                   @id @default(cuid())
    name                    String?
    email                   String?                  @unique
    emailVerified           DateTime?                @map("email_verified")
    password                String?
    image                   String?
    admin                   Boolean                  @default(false)
    accounts                Account[]
    sessions                Session[]
    organizationMemberships OrganizationMembership[]
    projectMemberships      ProjectMembership[]
    invitations             MembershipInvitation[]
    createdAt               DateTime                 @default(now()) @map("created_at")
    updatedAt               DateTime                 @default(now()) @updatedAt @map("updated_at")
    featureFlags            String[]                 @default([]) @map("feature_flags")
    AuditLog                AuditLog[]
=======
    id                 String                 @id @default(cuid())
    name               String?
    email              String?                @unique
    emailVerified      DateTime?              @map("email_verified")
    password           String?
    image              String?
    admin              Boolean                @default(false)
    accounts           Account[]
    sessions           Session[]
    projectMemberships ProjectMembership[]
    invitations        MembershipInvitation[]
    createdAt          DateTime               @default(now()) @map("created_at")
    updatedAt          DateTime               @default(now()) @updatedAt @map("updated_at")
    featureFlags       String[]               @default([]) @map("feature_flags")
    AuditLog           AuditLog[]
>>>>>>> 125aa6b2

    @@map("users")
}

model VerificationToken {
    identifier String
    token      String   @unique
    expires    DateTime

    @@unique([identifier, token])
    @@map("verification_tokens")
}

model Organization {
    id                      String                   @id @default(cuid())
    name                    String
    createdAt               DateTime                 @default(now()) @map("created_at")
    updatedAt               DateTime                 @default(now()) @updatedAt @map("updated_at")
    cloudConfig             Json?                    @map("cloud_config") // Langfuse Cloud, for zod schema see projectsRouter.ts
    organizationMemberships OrganizationMembership[]
    projects                Project[]
    AuditLog                AuditLog[]
    MembershipInvitation    MembershipInvitation[]

    @@map("organizations")
}

model Project {
    id                 String                 @id @default(cuid())
    orgId              String?                @map("org_id") // todo: drop nullable
    createdAt          DateTime               @default(now()) @map("created_at")
    updatedAt          DateTime               @default(now()) @updatedAt @map("updated_at")
    name               String
    cloudConfig        Json?                  @map("cloud_config") // Langfuse Cloud, for zod schema see projectsRouter.ts
    projectMembers     ProjectMembership[]
<<<<<<< HEAD
    organization       Organization?          @relation(fields: [orgId], references: [id])
=======
>>>>>>> 125aa6b2
    traces             Trace[]
    observations       Observation[]
    apiKeys            ApiKey[]
    dataset            Dataset[]
    RawEvents          Events[]
    invitations        MembershipInvitation[]
    sessions           TraceSession[]
    Prompt             Prompt[]
    Model              Model[]
    AuditLog           AuditLog[]
    EvalTemplate       EvalTemplate[]
    JobConfiguration   JobConfiguration[]
    JobExecution       JobExecution[]
    LlmApiKeys         LlmApiKeys[]
    PosthogIntegration PosthogIntegration[]
    Score              Score[]

    @@index([orgId])
    @@map("projects")
}

model ApiKey {
    id                  String    @id @unique @default(cuid())
    createdAt           DateTime  @default(now()) @map("created_at")
    note                String?
    publicKey           String    @unique @map("public_key")
    hashedSecretKey     String    @unique @map("hashed_secret_key")
    fastHashedSecretKey String?   @unique @map("fast_hashed_secret_key")
    displaySecretKey    String    @map("display_secret_key")
    lastUsedAt          DateTime? @map("last_used_at")
    expiresAt           DateTime? @map("expires_at")
    projectId           String    @map("project_id")
    project             Project   @relation(fields: [projectId], references: [id], onDelete: Cascade)

    @@index(projectId)
    @@index(publicKey)
    @@index(hashedSecretKey)
    @@index(fastHashedSecretKey)
    @@map("api_keys")
}

model LlmApiKeys {
    id        String   @id @unique @default(cuid())
    createdAt DateTime @default(now()) @map("created_at")
    updatedAt DateTime @default(now()) @updatedAt @map("updated_at")

    provider         String
    displaySecretKey String @map("display_secret_key")
    secretKey        String @map("secret_key")

    projectId String  @map("project_id")
    project   Project @relation(fields: [projectId], references: [id], onDelete: Cascade)

    @@unique([projectId, provider])
    @@index([projectId, provider])
    @@map("llm_api_keys")
}

<<<<<<< HEAD
model OrganizationMembership {
    id                 String              @id @default(cuid())
    orgId              String              @map("org_id")
    organization       Organization        @relation(fields: [orgId], references: [id], onDelete: Cascade)
    userId             String              @map("user_id")
    user               User                @relation(fields: [userId], references: [id], onDelete: Cascade)
    role               OrganizationRole    @map("role")
    defaultProjectRole ProjectRole?        @map("default_project_role")
    createdAt          DateTime            @default(now()) @map("created_at")
    updatedAt          DateTime            @default(now()) @updatedAt @map("updated_at")
    ProjectMemberships ProjectMembership[]

    @@unique([orgId, userId])
    @@index([userId])
    @@index([orgId])
    @@map("organization_memberships")
}

enum OrganizationRole {
    OWNER
    MEMBER
}

model ProjectMembership {
    orgMembershipId        String?                 @map("org_membership_id") // todo: drop nullable
    organizationMembership OrganizationMembership? @relation(fields: [orgMembershipId], references: [id], onDelete: Cascade)
    projectId              String                  @map("project_id")
    project                Project                 @relation(fields: [projectId], references: [id], onDelete: Cascade)
    userId                 String                  @map("user_id")
    user                   User                    @relation(fields: [userId], references: [id], onDelete: Cascade)
    role                   ProjectRole
    createdAt              DateTime                @default(now()) @map("created_at")
    updatedAt              DateTime                @default(now()) @updatedAt @map("updated_at")

    @@id([projectId, userId])
    @@index([userId])
    @@index([projectId])
    @@index([orgMembershipId])
=======
model ProjectMembership {
    projectId String      @map("project_id")
    project   Project     @relation(fields: [projectId], references: [id], onDelete: Cascade)
    userId    String      @map("user_id")
    user      User        @relation(fields: [userId], references: [id], onDelete: Cascade)
    role      ProjectRole
    createdAt DateTime    @default(now()) @map("created_at")
    updatedAt DateTime    @default(now()) @updatedAt @map("updated_at")

    @@id([projectId, userId])
    @@index([userId])
>>>>>>> 125aa6b2
    @@map("project_memberships")
}

model MembershipInvitation {
<<<<<<< HEAD
    id           String        @id @unique @default(cuid())
    email        String
    role         ProjectRole
    orgId        String?       @map("org_id") // todo: drop nullable
    organization Organization? @relation(fields: [orgId], references: [id], onDelete: Cascade)
    projectId    String        @map("project_id")
    project      Project       @relation(fields: [projectId], references: [id], onDelete: Cascade)
    senderId     String?       @map("sender_id")
    sender       User?         @relation(fields: [senderId], references: [id], onDelete: SetNull)
    createdAt    DateTime      @default(now()) @map("created_at")
    updatedAt    DateTime      @default(now()) @updatedAt @map("updated_at")
=======
    id        String      @id @unique @default(cuid())
    email     String
    role      ProjectRole
    projectId String      @map("project_id")
    project   Project     @relation(fields: [projectId], references: [id], onDelete: Cascade)
    senderId  String?     @map("sender_id")
    sender    User?       @relation(fields: [senderId], references: [id], onDelete: SetNull)
    createdAt DateTime    @default(now()) @map("created_at")
    updatedAt DateTime    @default(now()) @updatedAt @map("updated_at")
>>>>>>> 125aa6b2

    @@index([projectId])
    @@index([orgId])
    @@index([email])
    @@map("membership_invitations")
}

enum ProjectRole {
    OWNER
    ADMIN
    MEMBER
    VIEWER
}

model TraceSession {
    id         String   @default(cuid())
    createdAt  DateTime @default(now()) @map("created_at")
    updatedAt  DateTime @default(now()) @updatedAt @map("updated_at")
    projectId  String   @map("project_id")
    project    Project  @relation(fields: [projectId], references: [id], onDelete: Cascade)
    bookmarked Boolean  @default(false)
    public     Boolean  @default(false)
    traces     Trace[]

    @@id([id, projectId])
    @@index([projectId])
    @@index([createdAt])
    @@map("trace_sessions")
}

// Update TraceView below when making changes to this model!

model Trace {
    id         String        @id @default(cuid())
    externalId String?       @map("external_id")
    timestamp  DateTime      @default(now())
    name       String?
    userId     String?       @map("user_id")
    metadata   Json?
    release    String?
    version    String?
    projectId  String        @map("project_id")
    project    Project       @relation(fields: [projectId], references: [id], onDelete: Cascade)
    public     Boolean       @default(false)
    bookmarked Boolean       @default(false)
    tags       String[]      @default([])
    input      Json?
    output     Json?
    sessionId  String?       @map("session_id")
    session    TraceSession? @relation(fields: [sessionId, projectId], references: [id, projectId])
    createdAt  DateTime      @default(now()) @map("created_at")
    updatedAt  DateTime      @default(now()) @updatedAt @map("updated_at")

    DatasetRunItems DatasetRunItems[]
    DatasetItem     DatasetItem[]
    JobExecution    JobExecution[]

    @@index([projectId])
    @@index([sessionId])
    @@index([name])
    @@index([userId])
    @@index([id, userId])
    @@index([externalId])
    @@index(timestamp)
    @@index(release)
    @@index(updatedAt)
    @@index(createdAt)
    @@index([tags(ops: ArrayOps)], type: Gin)
    @@map("traces")
}

// This view is based on the trace table. Once prisma supports
// inheritance, we should remove code duplication here.
view TraceView {
    // trace fields
    id         String   @id @default(cuid())
    externalId String?  @map("external_id")
    timestamp  DateTime @default(now())
    name       String?
    userId     String?  @map("user_id")
    metadata   Json?
    release    String?
    version    String?
    projectId  String   @map("project_id")
    public     Boolean  @default(false)
    bookmarked Boolean  @default(false)
    tags       String[] @default([])
    input      Json?
    output     Json?
    sessionId  String?  @map("session_id")

    // calculated fields
    duration Float? @map("duration") // can be null if no observations in trace

    @@map("traces_view")
}

// Update ObservationView below when making changes to this model!
// traceId is optional only due to timing during data injestion 
// (traceId is not necessarily known at the time of observation creation)
model Observation {
    id                  String           @id @default(cuid())
    traceId             String?          @map("trace_id")
    projectId           String           @map("project_id")
    type                ObservationType
    startTime           DateTime         @default(now()) @map("start_time")
    endTime             DateTime?        @map("end_time")
    name                String?
    metadata            Json?
    parentObservationId String?          @map("parent_observation_id")
    level               ObservationLevel @default(DEFAULT)
    statusMessage       String?          @map("status_message")
    version             String?
    createdAt           DateTime         @default(now()) @map("created_at")

    // GENERATION ONLY
    model               String?
    internalModel       String?           @map("internal_model")
    modelParameters     Json?
    input               Json?
    output              Json?
    promptTokens        Int               @default(0) @map("prompt_tokens")
    completionTokens    Int               @default(0) @map("completion_tokens")
    totalTokens         Int               @default(0) @map("total_tokens")
    unit                String?
    inputCost           Decimal?          @map("input_cost")
    outputCost          Decimal?          @map("output_cost")
    totalCost           Decimal?          @map("total_cost")
    completionStartTime DateTime?         @map("completion_start_time")
    project             Project           @relation(fields: [projectId], references: [id], onDelete: Cascade)
    derivedDatasetItems DatasetItem[]
    datasetRunItems     DatasetRunItems[]

    promptId String? @map("prompt_id")
    prompt   Prompt? @relation(fields: [promptId], onDelete: SetNull, references: [id])

    @@unique([id, projectId])
    @@index([projectId, internalModel, startTime, unit])
    @@index([traceId, projectId, type, startTime])
    @@index([traceId, projectId, startTime])
    @@index([traceId, projectId])
    @@index([traceId])
    @@index([type])
    @@index(startTime)
    @@index(createdAt)
    @@index(projectId)
    @@index(parentObservationId)
    @@index(model)
    @@index(internalModel)
    @@index(promptId)
    @@index([projectId, startTime, type])
    @@map("observations")
}

// This view is a mix of the observation and model. Once prisma supports
// inheritance, we should remove code duplication here.
view ObservationView {
    id                  String           @id @default(cuid())
    traceId             String?          @map("trace_id")
    projectId           String           @map("project_id")
    type                ObservationType
    startTime           DateTime         @default(now()) @map("start_time")
    endTime             DateTime?        @map("end_time")
    name                String?
    metadata            Json?
    parentObservationId String?          @map("parent_observation_id")
    level               ObservationLevel @default(DEFAULT)
    statusMessage       String?          @map("status_message")
    version             String?
    createdAt           DateTime         @default(now()) @map("created_at")

    // GENERATION ONLY
    model               String?
    modelParameters     Json?
    input               Json?
    output              Json?
    promptTokens        Int       @default(0) @map("prompt_tokens")
    completionTokens    Int       @default(0) @map("completion_tokens")
    totalTokens         Int       @default(0) @map("total_tokens")
    unit                String?
    completionStartTime DateTime? @map("completion_start_time")

    promptId String? @map("prompt_id")

    // model fields
    modelId     String?  @map("model_id")
    inputPrice  Decimal? @map("input_price")
    outputPrice Decimal? @map("output_price")
    totalPrice  Decimal? @map("total_price")

    // calculated fields
    calculatedInputCost  Decimal? @map("calculated_input_cost")
    calculatedOutputCost Decimal? @map("calculated_output_cost")
    calculatedTotalCost  Decimal? @map("calculated_total_cost")
    latency              Float?   @map("latency")

    @@map("observations_view")
}

enum ObservationType {
    SPAN
    EVENT
    GENERATION
}

enum ObservationLevel {
    DEBUG
    DEFAULT
    WARNING
    ERROR
}

model Score {
    id            String         @id @default(cuid())
    timestamp     DateTime       @default(now())
    projectId     String         @map("project_id")
    project       Project        @relation(fields: [projectId], references: [id], onDelete: Cascade)
    name          String
    value         Float
    source        ScoreSource
    comment       String?
    traceId       String         @map("trace_id")
    observationId String?        @map("observation_id")
    JobExecution  JobExecution[]

    @@unique([id, projectId]) // used for upserts via prisma
    @@index(timestamp)
    @@index([value])
    @@index([projectId])
    @@index([traceId], type: Hash)
    @@index([observationId], type: Hash)
    @@index([source])
    @@map("scores")
}

enum ScoreSource {
    API
    REVIEW
    EVAL
}

enum PricingUnit {
    PER_1000_TOKENS
    PER_1000_CHARS
}

enum TokenType {
    PROMPT
    COMPLETION
    TOTAL
}

model Pricing {
    id          String      @id @default(cuid())
    modelName   String      @map("model_name")
    pricingUnit PricingUnit @default(PER_1000_TOKENS) @map("pricing_unit")
    price       Decimal
    currency    String      @default("USD")
    tokenType   TokenType   @map("token_type")

    @@index(modelName)
    @@map("pricings")
}

model CronJobs {
    name         String    @id
    lastRun      DateTime? @map("last_run")
    jobStartedAt DateTime? @map("job_started_at")
    state        String?

    @@map("cron_jobs")
}

model Dataset {
    id           String        @id @default(cuid())
    name         String
    description  String?
    metadata     Json?
    projectId    String        @map("project_id")
    project      Project       @relation(fields: [projectId], references: [id], onDelete: Cascade)
    createdAt    DateTime      @default(now()) @map("created_at")
    updatedAt    DateTime      @default(now()) @updatedAt @map("updated_at")
    datasetItems DatasetItem[]
    datasetRuns  DatasetRuns[]

    @@unique([projectId, name])
    @@index([projectId], type: Hash)
    @@map("datasets")
}

model DatasetItem {
    id                  String            @id @default(cuid())
    status              DatasetStatus     @default(ACTIVE)
    input               Json?
    expectedOutput      Json?             @map("expected_output")
    metadata            Json?
    sourceTraceId       String?           @map("source_trace_id")
    sourceTrace         Trace?            @relation(fields: [sourceTraceId], references: [id], onDelete: SetNull)
    sourceObservationId String?           @map("source_observation_id")
    sourceObservation   Observation?      @relation(fields: [sourceObservationId], references: [id], onDelete: SetNull)
    datasetId           String            @map("dataset_id")
    dataset             Dataset           @relation(fields: [datasetId], references: [id], onDelete: Cascade)
    createdAt           DateTime          @default(now()) @map("created_at")
    updatedAt           DateTime          @default(now()) @updatedAt @map("updated_at")
    datasetRunItems     DatasetRunItems[]

    @@index([sourceObservationId], type: Hash)
    @@index([datasetId], type: Hash)
    @@map("dataset_items")
}

enum DatasetStatus {
    ACTIVE
    ARCHIVED
}

model DatasetRuns {
    id              String            @id @default(cuid())
    name            String
    description     String?
    metadata        Json?
    datasetId       String            @map("dataset_id")
    dataset         Dataset           @relation(fields: [datasetId], references: [id], onDelete: Cascade)
    createdAt       DateTime          @default(now()) @map("created_at")
    updatedAt       DateTime          @default(now()) @updatedAt @map("updated_at")
    datasetRunItems DatasetRunItems[]

    @@unique([datasetId, name])
    @@index([datasetId], type: Hash)
    @@map("dataset_runs")
}

model DatasetRunItems {
    id            String       @id @default(cuid())
    datasetRunId  String       @map("dataset_run_id")
    datasetRun    DatasetRuns  @relation(fields: [datasetRunId], references: [id], onDelete: Cascade)
    datasetItemId String       @map("dataset_item_id")
    datasetItem   DatasetItem  @relation(fields: [datasetItemId], references: [id], onDelete: Cascade)
    traceId       String       @map("trace_id")
    trace         Trace        @relation(fields: [traceId], references: [id], onDelete: Cascade)
    observationId String?      @map("observation_id")
    observation   Observation? @relation(fields: [observationId], references: [id], onDelete: Cascade)
    createdAt     DateTime     @default(now()) @map("created_at")
    updatedAt     DateTime     @default(now()) @updatedAt @map("updated_at")

    @@index([datasetRunId], type: Hash)
    @@index([datasetItemId], type: Hash)
    @@index([observationId], type: Hash)
    @@index([traceId])
    @@map("dataset_run_items")
}

model Events {
    id        String   @id @default(cuid())
    createdAt DateTime @default(now()) @map("created_at")
    updatedAt DateTime @default(now()) @updatedAt @map("updated_at")
    projectId String   @map("project_id")
    project   Project  @relation(fields: [projectId], references: [id], onDelete: Cascade)
    data      Json
    headers   Json     @default("{}")
    url       String?
    method    String?

    @@index(projectId)
    @@map("events")
}

model Prompt {
    id        String   @id @default(cuid())
    createdAt DateTime @default(now()) @map("created_at")
    updatedAt DateTime @default(now()) @updatedAt @map("updated_at")

    projectId String  @map("project_id")
    project   Project @relation(fields: [projectId], references: [id], onDelete: Cascade)

    createdBy String @map("created_by")

    prompt      Json
    name        String
    version     Int
    type        String        @default("text")
    isActive    Boolean?      @map("is_active") // Deprecated. To be removed once 'production' labels work as expected.
    config      Json          @default("{}")
    tags        String[]      @default([])
    labels      String[]      @default([])
    Observation Observation[]

    @@unique([projectId, name, version])
    @@index([projectId, name, version])
    @@index([projectId, id])
    @@index([projectId])
    @@index([tags(ops: ArrayOps)], type: Gin)
    @@map("prompts")
}

// Update ObservationView below when making changes to this model!
model Model {
    id        String   @id @default(cuid())
    createdAt DateTime @default(now()) @map("created_at")
    updatedAt DateTime @default(now()) @updatedAt @map("updated_at")

    projectId String?  @map("project_id")
    project   Project? @relation(fields: [projectId], references: [id], onDelete: Cascade)

    modelName       String    @map("model_name")
    matchPattern    String    @map("match_pattern")
    startDate       DateTime? @map("start_date")
    inputPrice      Decimal?  @map("input_price")
    outputPrice     Decimal?  @map("output_price")
    totalPrice      Decimal?  @map("total_price")
    unit            String // TOKENS, CHARACTERS, MILLISECONDS, SECONDS, or IMAGES
    tokenizerId     String?   @map("tokenizer_id")
    tokenizerConfig Json?     @map("tokenizer_config")

    @@unique([projectId, modelName, startDate, unit])
    @@index([projectId, modelName, startDate, unit])
    @@index([projectId, modelName])
    @@index(modelName)
    @@map("models")
}

model AuditLog {
<<<<<<< HEAD
    id              String        @id @default(cuid())
    createdAt       DateTime      @default(now()) @map("created_at")
    updatedAt       DateTime      @default(now()) @updatedAt @map("updated_at")
    userId          String        @map("user_id")
    user            User          @relation(fields: [userId], references: [id], onDelete: Cascade)
    projectId       String        @map("project_id")
    project         Project       @relation(fields: [projectId], references: [id], onDelete: Cascade)
    orgId           String?       @map("org_id")
    organization    Organization? @relation(fields: [orgId], references: [id], onDelete: SetNull) // todo: drop nullable
    userProjectRole ProjectRole   @map("user_project_role")
    resourceType    String        @map("resource_type")
    resourceId      String        @map("resource_id")
=======
    id              String      @id @default(cuid())
    createdAt       DateTime    @default(now()) @map("created_at")
    updatedAt       DateTime    @default(now()) @updatedAt @map("updated_at")
    userId          String      @map("user_id")
    user            User        @relation(fields: [userId], references: [id], onDelete: Cascade)
    projectId       String      @map("project_id")
    project         Project     @relation(fields: [projectId], references: [id], onDelete: Cascade)
    userProjectRole ProjectRole @map("user_project_role")
    resourceType    String      @map("resource_type")
    resourceId      String      @map("resource_id")
>>>>>>> 125aa6b2
    action          String
    before          String? //stringified JSON
    after           String? // stringified JSON

    @@index([projectId])
    @@index([userId])
    @@index([orgId])
    @@index([createdAt])
    @@map("audit_logs")
}

model EvalTemplate {
    id        String   @id @default(cuid())
    createdAt DateTime @default(now()) @map("created_at")
    updatedAt DateTime @default(now()) @updatedAt @map("updated_at")

    projectId String  @map("project_id")
    project   Project @relation(fields: [projectId], references: [id], onDelete: Cascade)

    name             String
    version          Int
    prompt           String
    model            String
    modelParams      Json               @map("model_params")
    vars             String[]           @default([])
    outputSchema     Json               @map("output_schema")
    JobConfiguration JobConfiguration[]

    @@unique([projectId, name, version])
    @@index([projectId, id])
    @@index([projectId])
    @@map("eval_templates")
}

enum JobType {
    EVAL
}

enum JobConfigState {
    ACTIVE
    INACTIVE
}

model JobConfiguration {
    id        String   @id @default(cuid())
    createdAt DateTime @default(now()) @map("created_at")
    updatedAt DateTime @default(now()) @updatedAt @map("updated_at")

    projectId String  @map("project_id")
    project   Project @relation(fields: [projectId], references: [id], onDelete: Cascade)

    jobType        JobType        @map("job_type")
    status         JobConfigState @default(ACTIVE)
    evalTemplateId String?        @map("eval_template_id")
    evalTemplate   EvalTemplate?  @relation(fields: [evalTemplateId], references: [id], onDelete: SetNull)

    scoreName       String         @map("score_name")
    filter          Json
    targetObject    String         @map("target_object")
    variableMapping Json           @map("variable_mapping")
    sampling        Decimal // ratio of jobs that are executed for sampling (0..1)  
    delay           Int // delay in milliseconds
    JobExecution    JobExecution[]

    @@index([projectId, id])
    @@index([projectId])
    @@map("job_configurations")
}

enum JobExecutionStatus {
    COMPLETED
    ERROR
    PENDING
    CANCELLED
}

model JobExecution {
    id        String   @id @default(cuid())
    createdAt DateTime @default(now()) @map("created_at")
    updatedAt DateTime @default(now()) @updatedAt @map("updated_at")

    projectId String  @map("project_id")
    project   Project @relation(fields: [projectId], references: [id], onDelete: Cascade)

    jobConfigurationId String           @map("job_configuration_id")
    jobConfiguration   JobConfiguration @relation(fields: [jobConfigurationId], references: [id], onDelete: Cascade)

    status    JobExecutionStatus
    startTime DateTime?          @map("start_time")
    endTime   DateTime?          @map("end_time")
    error     String?

    jobInputTraceId String? @map("job_input_trace_id")
    trace           Trace?  @relation(fields: [jobInputTraceId], references: [id], onDelete: SetNull) // job remains when traces are deleted

    jobOutputScoreId String? @map("job_output_score_id")
    score            Score?  @relation(fields: [jobOutputScoreId], references: [id], onDelete: SetNull) // job remains when scores are deleted

    @@index([projectId, status])
    @@index([projectId, id])
    @@index([projectId])
    @@map("job_executions")
}

// Single Sign-On configuration for a domain
// This feature is part of the Enterprise Edition
model SsoConfig {
    domain       String   @id @default(cuid()) // e.g. "google.com"
    createdAt    DateTime @default(now()) @map("created_at")
    updatedAt    DateTime @default(now()) @updatedAt @map("updated_at")
    authProvider String   @map("auth_provider") // e.g. "okta", ee/sso/types.ts

    authConfig Json? @map("auth_config")
    // e.g. { "clientId": "1234", "clientSecret": "5678" }, null if credentials from env should be used
    // secrets like clientSecret are encrypted on the application level

    @@map("sso_configs")
}

model PosthogIntegration {
    projectId              String    @id @map("project_id")
    project                Project   @relation(fields: [projectId], references: [id], onDelete: Cascade)
    encryptedPosthogApiKey String    @map("encrypted_posthog_api_key")
    posthogHostName        String    @map("posthog_host_name")
    lastSyncAt             DateTime? @map("last_sync_at")
    enabled                Boolean
    createdAt              DateTime  @default(now()) @map("created_at")

    @@index([projectId])
    @@map("posthog_integrations")
}<|MERGE_RESOLUTION|>--- conflicted
+++ resolved
@@ -63,7 +63,6 @@
 }
 
 model User {
-<<<<<<< HEAD
     id                      String                   @id @default(cuid())
     name                    String?
     email                   String?                  @unique
@@ -80,23 +79,6 @@
     updatedAt               DateTime                 @default(now()) @updatedAt @map("updated_at")
     featureFlags            String[]                 @default([]) @map("feature_flags")
     AuditLog                AuditLog[]
-=======
-    id                 String                 @id @default(cuid())
-    name               String?
-    email              String?                @unique
-    emailVerified      DateTime?              @map("email_verified")
-    password           String?
-    image              String?
-    admin              Boolean                @default(false)
-    accounts           Account[]
-    sessions           Session[]
-    projectMemberships ProjectMembership[]
-    invitations        MembershipInvitation[]
-    createdAt          DateTime               @default(now()) @map("created_at")
-    updatedAt          DateTime               @default(now()) @updatedAt @map("updated_at")
-    featureFlags       String[]               @default([]) @map("feature_flags")
-    AuditLog           AuditLog[]
->>>>>>> 125aa6b2
 
     @@map("users")
 }
@@ -132,10 +114,7 @@
     name               String
     cloudConfig        Json?                  @map("cloud_config") // Langfuse Cloud, for zod schema see projectsRouter.ts
     projectMembers     ProjectMembership[]
-<<<<<<< HEAD
     organization       Organization?          @relation(fields: [orgId], references: [id])
-=======
->>>>>>> 125aa6b2
     traces             Trace[]
     observations       Observation[]
     apiKeys            ApiKey[]
@@ -194,7 +173,6 @@
     @@map("llm_api_keys")
 }
 
-<<<<<<< HEAD
 model OrganizationMembership {
     id                 String              @id @default(cuid())
     orgId              String              @map("org_id")
@@ -233,24 +211,10 @@
     @@index([userId])
     @@index([projectId])
     @@index([orgMembershipId])
-=======
-model ProjectMembership {
-    projectId String      @map("project_id")
-    project   Project     @relation(fields: [projectId], references: [id], onDelete: Cascade)
-    userId    String      @map("user_id")
-    user      User        @relation(fields: [userId], references: [id], onDelete: Cascade)
-    role      ProjectRole
-    createdAt DateTime    @default(now()) @map("created_at")
-    updatedAt DateTime    @default(now()) @updatedAt @map("updated_at")
-
-    @@id([projectId, userId])
-    @@index([userId])
->>>>>>> 125aa6b2
     @@map("project_memberships")
 }
 
 model MembershipInvitation {
-<<<<<<< HEAD
     id           String        @id @unique @default(cuid())
     email        String
     role         ProjectRole
@@ -262,17 +226,6 @@
     sender       User?         @relation(fields: [senderId], references: [id], onDelete: SetNull)
     createdAt    DateTime      @default(now()) @map("created_at")
     updatedAt    DateTime      @default(now()) @updatedAt @map("updated_at")
-=======
-    id        String      @id @unique @default(cuid())
-    email     String
-    role      ProjectRole
-    projectId String      @map("project_id")
-    project   Project     @relation(fields: [projectId], references: [id], onDelete: Cascade)
-    senderId  String?     @map("sender_id")
-    sender    User?       @relation(fields: [senderId], references: [id], onDelete: SetNull)
-    createdAt DateTime    @default(now()) @map("created_at")
-    updatedAt DateTime    @default(now()) @updatedAt @map("updated_at")
->>>>>>> 125aa6b2
 
     @@index([projectId])
     @@index([orgId])
@@ -695,7 +648,6 @@
 }
 
 model AuditLog {
-<<<<<<< HEAD
     id              String        @id @default(cuid())
     createdAt       DateTime      @default(now()) @map("created_at")
     updatedAt       DateTime      @default(now()) @updatedAt @map("updated_at")
@@ -708,18 +660,6 @@
     userProjectRole ProjectRole   @map("user_project_role")
     resourceType    String        @map("resource_type")
     resourceId      String        @map("resource_id")
-=======
-    id              String      @id @default(cuid())
-    createdAt       DateTime    @default(now()) @map("created_at")
-    updatedAt       DateTime    @default(now()) @updatedAt @map("updated_at")
-    userId          String      @map("user_id")
-    user            User        @relation(fields: [userId], references: [id], onDelete: Cascade)
-    projectId       String      @map("project_id")
-    project         Project     @relation(fields: [projectId], references: [id], onDelete: Cascade)
-    userProjectRole ProjectRole @map("user_project_role")
-    resourceType    String      @map("resource_type")
-    resourceId      String      @map("resource_id")
->>>>>>> 125aa6b2
     action          String
     before          String? //stringified JSON
     after           String? // stringified JSON
